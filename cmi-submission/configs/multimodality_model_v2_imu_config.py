# ===================================================================
#   Configuration v2 – IMU-Only (no TOF, with DEMO)
# ===================================================================

# --------------------------- Data Settings ---------------------------
data = dict(
    variant='imu',  # Fixed: must match data preprocessing logic
    max_length=100,
    batch_size=64,
)

# -------------------------- Model Architecture -----------------------
model = dict(
    type='MultimodalityModel',
    num_classes=18,
    sequence_length=data['max_length'],

    # IMU branch - smaller since IMU-only has less data
    imu_branch_cfg=dict(
        type='CNN1D',
        input_channels=None,  # will be filled dynamically from data
        sequence_length=data['max_length'],
        filters=[64, 128, 256],
        kernel_sizes=[5, 5, 3],
        # NEW: Temporal aggregation options
<<<<<<< HEAD
        temporal_aggregation='temporal_encoder',  # 'global_pool' or 'temporal_encoder'
        temporal_mode='lstm',  # 'lstm' or 'transformer' (when using temporal_encoder)
        lstm_hidden=128,
        lstm_layers=1,
        bidirectional=False,
        # NEW: ResNet-style residual connections
        use_residual=True,
        # NEW: Channel attention
        use_se=True,
        se_reduction=16
=======
        temporal_aggregation='global_pool',  # 'global_pool' or 'temporal_encoder'
        use_residual=True
>>>>>>> 7030e490
    ),

    # MLP branch blueprint (same as full)
    mlp_branch_cfg=dict(
        type='MLP',
        input_features=None,  # will be filled dynamically from data
        hidden_dims=[64],           # simpler since less total data
        output_dim=32,
        dropout_rate=0.5
    ),

    spec_branch_cfg=dict(
        type='SpectrogramCNN',
        in_channels=6,
        filters=[32, 64, 128],
        kernel_sizes=[3, 3, 3],
        use_residual=True,
    ),
    # use_spec=False,
    # Disable TOF and THM branches entirely for IMU variant
    use_tof=False,
    use_thm=False,

    # Fusion head blueprint - smaller combined feature size
    fusion_head_cfg=dict(
        type='FusionHead',  # Use default LinearFusionHead
        hidden_dims=[256, 128],
        dropout_rates=[0.4, 0.3]
    )
)

# ----------------------- Training Strategy ---------------------------
training = dict(
    epochs=100,
    patience=15,
    # start_lr is no longer used; learning rates are defined per-layer below
    weight_decay=1e-2,
    use_amp=False, 
    mixup_enabled=False,
    mixup_alpha=0.2,
    loss=dict(type='CrossEntropyLoss'),

    # --- NEW: Learning Rate Scheduler Configuration ---
    # Choose 'cosine' or 'reduce_on_plateau'
    scheduler_cfg=dict(
<<<<<<< HEAD
        type='cosine',  # Default is cosine annealing
        # type='reduce_on_plateau',
        # --- Settings for 'reduce_on_plateau' ---
        # factor=0.2,   # Factor to reduce LR by (e.g., new_lr = lr * factor)
        # patience=5,   # Epochs to wait for improvement before reducing LR
        # min_lr=1e-6,  # Minimum learning rate
=======
        # type='cosine',  # Default is cosine annealing
        type='cosine',
>>>>>>> 7030e490
        warmup_ratio=0.1, # Optional warmup for ReduceLROnPlateau
        # --- NEW: Specific Learning Rates per Branch ---
        layer_lrs=dict(
            imu=1e-3,
            mlp=1e-3,
            fusion=1e-3,
            spec=1e-3,
        )
    ),
)

# -------------------------- Environment ------------------------------
environment = dict(gpu_id=None, seed=42, num_workers=4) <|MERGE_RESOLUTION|>--- conflicted
+++ resolved
@@ -23,7 +23,6 @@
         filters=[64, 128, 256],
         kernel_sizes=[5, 5, 3],
         # NEW: Temporal aggregation options
-<<<<<<< HEAD
         temporal_aggregation='temporal_encoder',  # 'global_pool' or 'temporal_encoder'
         temporal_mode='lstm',  # 'lstm' or 'transformer' (when using temporal_encoder)
         lstm_hidden=128,
@@ -31,13 +30,9 @@
         bidirectional=False,
         # NEW: ResNet-style residual connections
         use_residual=True,
-        # NEW: Channel attention
+        # NEW: Channel attention (SE)
         use_se=True,
         se_reduction=16
-=======
-        temporal_aggregation='global_pool',  # 'global_pool' or 'temporal_encoder'
-        use_residual=True
->>>>>>> 7030e490
     ),
 
     # MLP branch blueprint (same as full)
@@ -83,17 +78,7 @@
     # --- NEW: Learning Rate Scheduler Configuration ---
     # Choose 'cosine' or 'reduce_on_plateau'
     scheduler_cfg=dict(
-<<<<<<< HEAD
         type='cosine',  # Default is cosine annealing
-        # type='reduce_on_plateau',
-        # --- Settings for 'reduce_on_plateau' ---
-        # factor=0.2,   # Factor to reduce LR by (e.g., new_lr = lr * factor)
-        # patience=5,   # Epochs to wait for improvement before reducing LR
-        # min_lr=1e-6,  # Minimum learning rate
-=======
-        # type='cosine',  # Default is cosine annealing
-        type='cosine',
->>>>>>> 7030e490
         warmup_ratio=0.1, # Optional warmup for ReduceLROnPlateau
         # --- NEW: Specific Learning Rates per Branch ---
         layer_lrs=dict(
@@ -106,4 +91,12 @@
 )
 
 # -------------------------- Environment ------------------------------
-environment = dict(gpu_id=None, seed=42, num_workers=4) +environment = dict(gpu_id=None, seed=42, num_workers=4) 
+
+# -------------------------- Spectrogram Params ------------------------
+spec_params = dict(
+    fs=10.0,
+    nperseg=20,
+    noverlap_ratio=0.75,
+    max_length=data['max_length'],
+)