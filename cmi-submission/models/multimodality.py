import torch
import torch.nn as nn

# Import the refactored CNN classes
from .cnn1d import CNN1D
from .cnn2d import TemporalTOF2DCNN
from .mlp import MLP
from . import MODELS  # Import registry
from utils.registry import build_from_cfg
from . import fusion_head  # Import fusion head module


@MODELS.register_module()
class MultimodalityModel(nn.Module):
    """
    A hybrid multimodal fusion model for gesture recognition.

    This model combines:
    1. A 1D CNN branch for processing IMU/THM time-domain data.
    2. A 2D CNN branch for processing Spectrograms (time-frequency data).
    3. A 2D CNN branch for processing TOF sensor grids.
    4. An MLP branch for processing static demographic data.
    """
    def __init__(self,
<<<<<<< HEAD
                 # --- required configs (no defaults) ---
                 num_classes: int,
                 sequence_length: int,
                 imu_branch_cfg: dict,
                 mlp_branch_cfg: dict,
                 fusion_head_cfg: dict,
                 # --- optional branch configs & toggles ---
=======
                 # --- required configs ---
                 num_classes: int = 18,
                 sequence_length: int = 100,
                 # --- branch configs ---
                 imu_branch_cfg: dict = None,
                 mlp_branch_cfg: dict = None,
                 fusion_head_cfg: dict = None,
                 tof_branch_cfg: dict = None,
                 thm_branch_cfg: dict = None,
                 # --- NEW: Config for the spectrogram branch ---
                 spec_branch_cfg: dict = None,
                 # --- modality toggles ---
>>>>>>> 7030e490
                 use_tof: bool = True,
                 tof_branch_cfg: dict = None,
                 use_thm: bool = True,
<<<<<<< HEAD
                 thm_branch_cfg: dict = None,
=======
                 # --- NEW: Toggle for the spectrogram branch ---
                 use_spec: bool = True,
>>>>>>> 7030e490
                 ):
        super(MultimodalityModel, self).__init__()

        # Store modality flags
        self.use_tof = use_tof
        self.use_thm = use_thm
        # --- NEW: Store spectrogram flag ---
        self.use_spec = use_spec

<<<<<<< HEAD
        # ------------------------------------------------------------------
        # 1. Build 1-D CNN branch for IMU
        # ------------------------------------------------------------------
        imu_branch_cfg = imu_branch_cfg.copy()
        # Inject shared sequence_length into the sub-config
        imu_branch_cfg['sequence_length'] = sequence_length

        self.imu_branch = build_from_cfg(imu_branch_cfg, MODELS)
        # Directly access attribute; will raise AttributeError if not found, enforcing contract on sub-model.
        self.imu_output_size = self.imu_branch.cnn_output_size

        # ------------------------------------------------------------------
        # 2. Build 1-D CNN branch for THM (thermopile) (optional)
        # ------------------------------------------------------------------
        if self.use_thm:
            if thm_branch_cfg is None:
                raise ValueError("'thm_branch_cfg' must be provided when 'use_thm' is True.")
            
            thm_branch_cfg = thm_branch_cfg.copy()
            # Inject shared sequence_length into the sub-config
            thm_branch_cfg['sequence_length'] = sequence_length

=======
        # --- Build 1D CNN branches (IMU, THM) ---
        self.imu_branch = build_from_cfg(imu_branch_cfg, MODELS)
        self.imu_output_size = self.imu_branch.cnn_output_size
        
        if self.use_thm:
>>>>>>> 7030e490
            self.thm_branch = build_from_cfg(thm_branch_cfg, MODELS)
            self.thm_output_size = self.thm_branch.cnn_output_size
        else:
            self.thm_branch = None
            self.thm_output_size = 0

        # --- NEW: Build 2D CNN branch for Spectrograms ---
        if self.use_spec:
            spec_branch_cfg = spec_branch_cfg.copy()
            self.spec_branch = build_from_cfg(spec_branch_cfg, MODELS)
            self.spec_output_size = self.spec_branch.out_features
        else:
            self.spec_branch = None
            self.spec_output_size = 0
            
        # --- Build 2D CNN branch for TOF ---
        if self.use_tof:
<<<<<<< HEAD
            if tof_branch_cfg is None:
                raise ValueError("'tof_branch_cfg' must be provided when 'use_tof' is True.")

            tof_branch_cfg = tof_branch_cfg.copy()
            # Inject shared sequence_length into the sub-config
            tof_branch_cfg['seq_len'] = sequence_length

            self.tof_branch = build_from_cfg(tof_branch_cfg, MODELS)
            # Infer output size strictly from the instantiated branch
=======
            self.tof_branch = build_from_cfg(tof_branch_cfg, MODELS)
>>>>>>> 7030e490
            self.tof_2d_output_size = self.tof_branch.out_features
        else:
            self.tof_branch = None
            self.tof_2d_output_size = 0

        # --- Build MLP branch ---
        self.mlp_branch = build_from_cfg(mlp_branch_cfg, MODELS)
        self.mlp_output_size = self.mlp_branch.output_dim

        # --- Fusion head ---
        combined_feature_size = (self.imu_output_size + self.thm_output_size + 
<<<<<<< HEAD
                               self.tof_2d_output_size + self.mlp_output_size)

        # The 'type' must be explicitly defined in the config; no more fallback.
        fusion_head_cfg = fusion_head_cfg.copy()
=======
                               self.spec_output_size + self.tof_2d_output_size + 
                               self.mlp_output_size)
        
>>>>>>> 7030e490
        fusion_head_cfg['num_classes'] = num_classes
        fusion_head_cfg['input_dim'] = combined_feature_size
        
        print(f"\n[MultimodalityModel] Detected branch output dimensions:")
        print(f"  IMU (1D): {self.imu_output_size}")
        if self.use_thm: print(f"  THM (1D): {self.thm_output_size}")
        if self.use_spec: print(f"  Spectrogram (2D): {self.spec_output_size}")
        if self.use_tof: print(f"  TOF (2D): {self.tof_2d_output_size}")
        print(f"  MLP: {self.mlp_output_size}")
        print(f"  Total combined features: {combined_feature_size}")
<<<<<<< HEAD

        # For advanced fusion heads, collect and pass branch dimensions
        fusion_type = fusion_head_cfg['type'] # Strict: will raise KeyError if not present
        if fusion_type in ['BilinearFusionHead', 'AttentionFusionHead', 'TransformerFusionHead']:
            branch_dims = []
            # The order must match the feature concatenation order in the forward pass
            branch_dims.append(self.imu_output_size)
            if self.use_thm:
                branch_dims.append(self.thm_output_size)
            branch_dims.append(self.mlp_output_size)
            if self.use_tof:
                branch_dims.append(self.tof_2d_output_size)
            fusion_head_cfg['branch_dims'] = branch_dims

=======
        
>>>>>>> 7030e490
        self.classifier_head = build_from_cfg(fusion_head_cfg, MODELS)

    # --- MODIFIED: Updated forward pass signature ---
    def forward(self, imu_input: torch.Tensor, thm_input: torch.Tensor, 
                tof_input: torch.Tensor, spec_input: torch.Tensor, 
                static_input: torch.Tensor, mask: torch.Tensor = None) -> torch.Tensor:
        """
        Defines the forward pass logic of the hybrid multimodal fusion model.
        """
        # 1. Process 1D time-domain data
        imu_features = self.imu_branch(imu_input, mask=mask)
        thm_features = self.thm_branch(thm_input, mask=mask) if self.use_thm else None
        
        # 2. Process 2D time-frequency data (Spectrograms)
        spec_features = self.spec_branch(spec_input) if self.use_spec else None
        
        # 3. Process 2D spatial data (TOF)
        tof_features = self.tof_branch(tof_input, mask=mask) if self.use_tof else None
        
        # 4. Process static data
        mlp_features = self.mlp_branch(static_input)
        
        # 5. Concatenate features from all active branches
        features_to_concat = [imu_features]
        if thm_features is not None: features_to_concat.append(thm_features)
        if spec_features is not None: features_to_concat.append(spec_features)
        if tof_features is not None: features_to_concat.append(tof_features)
        features_to_concat.append(mlp_features)
        
        combined_features = torch.cat(features_to_concat, dim=1)
        
        # 6. Final classification
        output = self.classifier_head(combined_features)
        
        return output<|MERGE_RESOLUTION|>--- conflicted
+++ resolved
@@ -22,37 +22,20 @@
     4. An MLP branch for processing static demographic data.
     """
     def __init__(self,
-<<<<<<< HEAD
-                 # --- required configs (no defaults) ---
+                 # --- required configs (strict, no defaults) ---
                  num_classes: int,
                  sequence_length: int,
                  imu_branch_cfg: dict,
                  mlp_branch_cfg: dict,
                  fusion_head_cfg: dict,
-                 # --- optional branch configs & toggles ---
-=======
-                 # --- required configs ---
-                 num_classes: int = 18,
-                 sequence_length: int = 100,
-                 # --- branch configs ---
-                 imu_branch_cfg: dict = None,
-                 mlp_branch_cfg: dict = None,
-                 fusion_head_cfg: dict = None,
+                 # --- optional branch configs ---
                  tof_branch_cfg: dict = None,
                  thm_branch_cfg: dict = None,
-                 # --- NEW: Config for the spectrogram branch ---
                  spec_branch_cfg: dict = None,
                  # --- modality toggles ---
->>>>>>> 7030e490
                  use_tof: bool = True,
-                 tof_branch_cfg: dict = None,
                  use_thm: bool = True,
-<<<<<<< HEAD
-                 thm_branch_cfg: dict = None,
-=======
-                 # --- NEW: Toggle for the spectrogram branch ---
                  use_spec: bool = True,
->>>>>>> 7030e490
                  ):
         super(MultimodalityModel, self).__init__()
 
@@ -62,36 +45,24 @@
         # --- NEW: Store spectrogram flag ---
         self.use_spec = use_spec
 
-<<<<<<< HEAD
         # ------------------------------------------------------------------
-        # 1. Build 1-D CNN branch for IMU
+        # 1. Build 1-D CNN branch for IMU (required)
         # ------------------------------------------------------------------
-        imu_branch_cfg = imu_branch_cfg.copy()
-        # Inject shared sequence_length into the sub-config
-        imu_branch_cfg['sequence_length'] = sequence_length
-
-        self.imu_branch = build_from_cfg(imu_branch_cfg, MODELS)
-        # Directly access attribute; will raise AttributeError if not found, enforcing contract on sub-model.
+        if imu_branch_cfg is None:
+            raise ValueError("'imu_branch_cfg' must be provided.")
+        imu_cfg = imu_branch_cfg.copy()
+        imu_cfg['sequence_length'] = sequence_length
+        self.imu_branch = build_from_cfg(imu_cfg, MODELS)
         self.imu_output_size = self.imu_branch.cnn_output_size
 
         # ------------------------------------------------------------------
-        # 2. Build 1-D CNN branch for THM (thermopile) (optional)
+        # 2. Build 1-D CNN branch for THM (optional)
         # ------------------------------------------------------------------
         if self.use_thm:
             if thm_branch_cfg is None:
                 raise ValueError("'thm_branch_cfg' must be provided when 'use_thm' is True.")
-            
-            thm_branch_cfg = thm_branch_cfg.copy()
-            # Inject shared sequence_length into the sub-config
-            thm_branch_cfg['sequence_length'] = sequence_length
-
-=======
-        # --- Build 1D CNN branches (IMU, THM) ---
-        self.imu_branch = build_from_cfg(imu_branch_cfg, MODELS)
-        self.imu_output_size = self.imu_branch.cnn_output_size
-        
-        if self.use_thm:
->>>>>>> 7030e490
+            thm_cfg = thm_branch_cfg.copy()
+            thm_cfg['sequence_length'] = sequence_length
             self.thm_branch = build_from_cfg(thm_branch_cfg, MODELS)
             self.thm_output_size = self.thm_branch.cnn_output_size
         else:
@@ -100,6 +71,8 @@
 
         # --- NEW: Build 2D CNN branch for Spectrograms ---
         if self.use_spec:
+            if spec_branch_cfg is None:
+                raise ValueError("'spec_branch_cfg' must be provided when 'use_spec' is True.")
             spec_branch_cfg = spec_branch_cfg.copy()
             self.spec_branch = build_from_cfg(spec_branch_cfg, MODELS)
             self.spec_output_size = self.spec_branch.out_features
@@ -109,19 +82,12 @@
             
         # --- Build 2D CNN branch for TOF ---
         if self.use_tof:
-<<<<<<< HEAD
             if tof_branch_cfg is None:
                 raise ValueError("'tof_branch_cfg' must be provided when 'use_tof' is True.")
-
-            tof_branch_cfg = tof_branch_cfg.copy()
-            # Inject shared sequence_length into the sub-config
-            tof_branch_cfg['seq_len'] = sequence_length
-
-            self.tof_branch = build_from_cfg(tof_branch_cfg, MODELS)
-            # Infer output size strictly from the instantiated branch
-=======
-            self.tof_branch = build_from_cfg(tof_branch_cfg, MODELS)
->>>>>>> 7030e490
+            tof_cfg = tof_branch_cfg.copy()
+            # Inject shared sequence_length into the sub-config (2D branch expects 'seq_len')
+            tof_cfg['seq_len'] = sequence_length
+            self.tof_branch = build_from_cfg(tof_cfg, MODELS)
             self.tof_2d_output_size = self.tof_branch.out_features
         else:
             self.tof_branch = None
@@ -132,17 +98,16 @@
         self.mlp_output_size = self.mlp_branch.output_dim
 
         # --- Fusion head ---
-        combined_feature_size = (self.imu_output_size + self.thm_output_size + 
-<<<<<<< HEAD
-                               self.tof_2d_output_size + self.mlp_output_size)
+        combined_feature_size = (
+            self.imu_output_size +
+            (self.thm_output_size if self.use_thm else 0) +
+            (self.spec_output_size if self.use_spec else 0) +
+            (self.tof_2d_output_size if self.use_tof else 0) +
+            self.mlp_output_size
+        )
 
-        # The 'type' must be explicitly defined in the config; no more fallback.
-        fusion_head_cfg = fusion_head_cfg.copy()
-=======
-                               self.spec_output_size + self.tof_2d_output_size + 
-                               self.mlp_output_size)
-        
->>>>>>> 7030e490
+        # The 'type' must be explicitly defined in the config; no fallback.
+        fusion_cfg = fusion_head_cfg.copy()
         fusion_head_cfg['num_classes'] = num_classes
         fusion_head_cfg['input_dim'] = combined_feature_size
         
@@ -153,25 +118,25 @@
         if self.use_tof: print(f"  TOF (2D): {self.tof_2d_output_size}")
         print(f"  MLP: {self.mlp_output_size}")
         print(f"  Total combined features: {combined_feature_size}")
-<<<<<<< HEAD
 
         # For advanced fusion heads, collect and pass branch dimensions
-        fusion_type = fusion_head_cfg['type'] # Strict: will raise KeyError if not present
+        fusion_type = fusion_head_cfg['type']  # Strict: will raise KeyError if not present
         if fusion_type in ['BilinearFusionHead', 'AttentionFusionHead', 'TransformerFusionHead']:
             branch_dims = []
-            # The order must match the feature concatenation order in the forward pass
+            # The order must match concatenation in forward: IMU, THM?, SPEC?, TOF?, MLP
             branch_dims.append(self.imu_output_size)
             if self.use_thm:
                 branch_dims.append(self.thm_output_size)
-            branch_dims.append(self.mlp_output_size)
+            if self.use_spec:
+                branch_dims.append(self.spec_output_size)
             if self.use_tof:
                 branch_dims.append(self.tof_2d_output_size)
-            fusion_head_cfg['branch_dims'] = branch_dims
+            branch_dims.append(self.mlp_output_size)
+            fusion_cfg['branch_dims'] = branch_dims
 
-=======
-        
->>>>>>> 7030e490
-        self.classifier_head = build_from_cfg(fusion_head_cfg, MODELS)
+        fusion_cfg['num_classes'] = num_classes
+        fusion_cfg['input_dim'] = combined_feature_size
+        self.classifier_head = build_from_cfg(fusion_cfg, MODELS)
 
     # --- MODIFIED: Updated forward pass signature ---
     def forward(self, imu_input: torch.Tensor, thm_input: torch.Tensor, 
