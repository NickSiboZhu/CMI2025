import torch
from torch.utils.data import Dataset
import numpy as np

class MultimodalDataset(Dataset):
    """
    一个内存高效的多模态手势识别数据集类，集成了数据增强功能。
    
    特性:
    - 支持五种数据模态: IMU, THM, TOF, Spectrogram, Static。
    - 在 `__getitem__` 中将 NumPy 数组动态转换为张量以节省内存。
    - 对语谱图进行即时 (on-the-fly) 标准化。
    - [新增] 集成了针对时序和语谱图的数据增强，可通过参数进行精细控制。
    """
    
    def __init__(self, X_imu, X_thm, X_tof, X_spec, X_static, y, mask, 
                 class_weight_dict=None, spec_stats=None, augment=False, aug_params=None):
        """
        初始化数据集。
        
        Args:
            X_imu, X_thm, X_tof, X_spec, X_static: 各模态的 NumPy 数组。
            y (np.array): 标签。
            mask (np.array): 序列数据的填充掩码。
            class_weight_dict (dict, optional): 类别权重映射。
            spec_stats (dict, optional): 包含语谱图 'mean' 和 'std' 的字典，用于标准化。
            augment (bool, optional): 是否应用数据增强。应在训练时设为 True。
            aug_params (dict, optional): 包含所有增强超参数的字典。
        """
        # --- 存储原始数据 (NumPy格式以节省内存) ---
        self.X_imu = X_imu
        self.X_thm = X_thm
        self.X_tof = X_tof
        self.X_spec = X_spec
        self.X_static = X_static
        self.y = y
        self.mask = mask if mask is not None else np.ones((len(y), X_imu.shape[1]), dtype=np.float32)
        
        # --- 存储语谱图统计量 ---
        self.spec_stats = spec_stats
        if self.spec_stats:
            self.spec_mean = self.spec_stats['mean']
            self.spec_std = self.spec_stats['std']

        # --- 数据增强设置 ---
        self.augment = augment
        self.aug_params = aug_params if aug_params is not None else {
            # --- 全局开关 ---
            'time_series_augment_prob': 0.5, 
            'spec_augment_prob': 0.5,        
            
            # --- 时序增强参数 (无需修改) ---
            'noise_std_range': (0.01, 0.05),
            'scale_range': (0.9, 1.1),     

            # --- 语谱图增强参数 (修正后) ---
            # 频率轴总长为11，最大遮挡宽度设为5 (约45%)
            'freq_mask_param': 5,  
            'num_freq_masks': 2,   
            
            # 时间轴总长为17，最大遮挡宽度设为7 (约40%)
            'time_mask_param': 7, 
            'num_time_masks': 2,   
        }
        
        # --- 验证数据形状一致性 ---
        n_samples = len(self.X_imu)
        assert all(len(arr) == n_samples for arr in [self.X_thm, self.X_tof, self.X_spec, self.X_static, self.y, self.mask]), \
            "All data arrays must have the same number of samples"

        # --- 创建样本权重 ---
        self.sample_weights = None
        if class_weight_dict:
            try:
                weights = np.array([class_weight_dict[label_idx] for label_idx in y], dtype=np.float32)
                self.sample_weights = torch.from_numpy(weights)
            except KeyError as e:
                raise KeyError(f"Missing weight for class index {e.args[0]} in class_weight_dict.")
        else:
            # 如果不提供权重，则默认为1.0
            self.sample_weights = torch.ones(n_samples, dtype=torch.float32)

    def __len__(self):
        return len(self.X_imu)

    def _apply_time_series_augmentations(self, imu_data, thm_data, tof_data):
        """应用时序数据增强"""
        # 幅度缩放
        scale = np.random.uniform(*self.aug_params.get('scale_range', (0.9, 1.1)))
        imu_data *= scale
        thm_data *= scale

        # 高斯噪声
        noise_std = np.random.uniform(*self.aug_params.get('noise_std_range', (0.01, 0.05)))
        imu_data += np.random.normal(0, noise_std, imu_data.shape)
        thm_data += np.random.normal(0, noise_std, thm_data.shape)

        return imu_data, thm_data, tof_data

    def _apply_spec_augment(self, spec_data):
        """应用 SpecAugment"""
        freq_mask_param = self.aug_params.get('freq_mask_param', 5)
        num_freq_masks = self.aug_params.get('num_freq_masks', 2)
        time_mask_param = self.aug_params.get('time_mask_param', 7)
        num_time_masks = self.aug_params.get('num_time_masks', 2)
        
        # 语谱图形状: (Channels, Freq_bins, Time_bins)
        _, num_freq_bins, num_time_bins = spec_data.shape
        
        # 使用语谱图自身的均值进行填充，这比用0填充更好
        mask_fill_value = spec_data.mean()

        # 1. 频率掩码
<<<<<<< HEAD
        for _ in range(num_freq_masks):
            f = np.random.randint(0, freq_mask_param)
            f0 = np.random.randint(0, num_freq_bins - f)
            spec_data[:, f0:f0 + f, :] = mask_fill_value
            
        # 2. 时间掩码
        for _ in range(num_time_masks):
            t = np.random.randint(0, time_mask_param)
            t0 = np.random.randint(0, num_time_bins - t)
            spec_data[:, :, t0:t0 + t] = mask_fill_value
=======
        # Clamp mask width to valid range based on actual bins
        max_freq_width = min(int(freq_mask_param), max(0, num_freq_bins - 1))
        if max_freq_width > 0 and num_freq_bins > 1:
            for _ in range(int(num_freq_masks)):
                # Choose a positive width in [1, max_freq_width]
                f = np.random.randint(1, max_freq_width + 1)
                # Start index in [0, num_freq_bins - f] inclusive
                start_high = num_freq_bins - f
                if start_high <= 0:
                    continue
                f0 = np.random.randint(0, start_high + 1)
                spec_data[:, f0:f0 + f, :] = mask_fill_value
            
        # 2. 时间掩码
        max_time_width = min(int(time_mask_param), max(0, num_time_bins - 1))
        if max_time_width > 0 and num_time_bins > 1:
            for _ in range(int(num_time_masks)):
                t = np.random.randint(1, max_time_width + 1)
                start_high = num_time_bins - t
                if start_high <= 0:
                    continue
                t0 = np.random.randint(0, start_high + 1)
                spec_data[:, :, t0:t0 + t] = mask_fill_value
>>>>>>> cb357350
            
        return spec_data

    def __getitem__(self, idx):
        # 1. 获取原始数据，并使用 .copy() 以免在增强时修改原始数据
        imu_data = self.X_imu[idx].copy()
        thm_data = self.X_thm[idx].copy()
        tof_data = self.X_tof[idx].copy()
        spec_data = self.X_spec[idx].copy()
        static_data = self.X_static[idx].copy()
        mask_data = self.mask[idx].copy()
        label = self.y[idx]

        # 2. <<< 应用数据增强 (仅在训练时) >>>
        if self.augment and self.aug_params:
            # 应用时序增强
            # if np.random.rand() < self.aug_params.get('time_series_augment_prob', 0.0):
            #     imu_data, thm_data, tof_data = self._apply_time_series_augmentations(imu_data, thm_data, tof_data)
            
            # 应用语谱图增强
            if np.random.rand() < self.aug_params.get('spec_augment_prob', 0.0):
                spec_data = self._apply_spec_augment(spec_data)

        # 3. 对语谱图进行即时标准化
        if self.spec_stats:
            eps = 1e-6
            spec_data = (spec_data - self.spec_mean) / (self.spec_std + eps)

        # 4. 将所有数据转换为张量
        inputs = (
            torch.tensor(imu_data, dtype=torch.float32),
            torch.tensor(thm_data, dtype=torch.float32),
            torch.tensor(tof_data, dtype=torch.float32),
            torch.tensor(spec_data, dtype=torch.float32),
            torch.tensor(static_data, dtype=torch.float32),
            torch.tensor(mask_data, dtype=torch.float32)
        )
        target = torch.tensor(label, dtype=torch.long)
        weight = self.sample_weights[idx]
        
        return inputs, target, weight<|MERGE_RESOLUTION|>--- conflicted
+++ resolved
@@ -111,18 +111,6 @@
         mask_fill_value = spec_data.mean()
 
         # 1. 频率掩码
-<<<<<<< HEAD
-        for _ in range(num_freq_masks):
-            f = np.random.randint(0, freq_mask_param)
-            f0 = np.random.randint(0, num_freq_bins - f)
-            spec_data[:, f0:f0 + f, :] = mask_fill_value
-            
-        # 2. 时间掩码
-        for _ in range(num_time_masks):
-            t = np.random.randint(0, time_mask_param)
-            t0 = np.random.randint(0, num_time_bins - t)
-            spec_data[:, :, t0:t0 + t] = mask_fill_value
-=======
         # Clamp mask width to valid range based on actual bins
         max_freq_width = min(int(freq_mask_param), max(0, num_freq_bins - 1))
         if max_freq_width > 0 and num_freq_bins > 1:
@@ -146,7 +134,6 @@
                     continue
                 t0 = np.random.randint(0, start_high + 1)
                 spec_data[:, :, t0:t0 + t] = mask_fill_value
->>>>>>> cb357350
             
         return spec_data
 
