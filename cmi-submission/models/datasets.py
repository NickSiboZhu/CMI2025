import torch
from torch.utils.data import Dataset
import numpy as np

class MultimodalDataset(Dataset):
    """
    MODIFIED: A memory-efficient multimodal dataset for gesture recognition.
    
    This version now handles five types of data and performs on-the-fly normalization
    for spectrograms using pre-computed dataset statistics.
    
    Key Changes:
    - Added support for spectrogram data (X_spec).
    - Added support for spectrogram statistics (spec_stats) for normalization.
    - Data is kept as NumPy arrays and converted to Tensors in `__getitem__` to
      significantly reduce memory usage.
    """
    
    def __init__(self, X_imu, X_thm, X_tof, X_spec, X_static, y, mask, class_weight_dict=None, spec_stats=None):
        """
        Initialize the memory-efficient multimodal dataset.
        
        Args:
            X_imu, X_thm, X_tof, X_spec, X_static: NumPy arrays for each data modality.
            y (np.array): Labels.
            mask (np.array): Padding mask for sequential data.
            class_weight_dict (dict, optional): Maps class_index to a weight.
            spec_stats (dict, optional): Contains 'mean' and 'std' for spectrogram normalization.
        """
        # --- MODIFIED: Store data as NumPy arrays to save memory ---
        self.X_imu = X_imu
        self.X_thm = X_thm
        self.X_tof = X_tof
        self.X_spec = X_spec      # NEW: Spectrogram data
        self.X_static = X_static
        self.y = y
        self.mask = mask if mask is not None else np.ones((len(y), X_imu.shape[1]), dtype=np.float32)
        
        # --- NEW: Store spectrogram statistics ---
        self.spec_stats = spec_stats
        if self.spec_stats:
            self.spec_mean = self.spec_stats['mean']
            self.spec_std = self.spec_stats['std']

        # Validate shapes
        n_samples = len(self.X_imu)
        assert len(self.X_thm) == n_samples, "THM data must have same number of samples"
        assert len(self.X_tof) == n_samples, "TOF data must have same number of samples"
        assert len(self.X_spec) == n_samples, "Spectrogram data must have same number of samples" # NEW
        assert len(self.X_static) == n_samples, "Static data must have same number of samples"
        assert len(self.y) == n_samples, "Labels must have same number of samples"
        assert len(self.mask) == n_samples, "Mask must have same number of samples"

        # Create sample weights as a NumPy array
        self.sample_weights = None
        if class_weight_dict:
<<<<<<< HEAD
            # For each label in y, find its corresponding weight from the dictionary (strict)
            try:
                weights = np.array([class_weight_dict[label_idx] for label_idx in y])
            except KeyError as e:
                raise KeyError(f"Missing weight for class index {e.args[0]} in class_weight_dict.")
            self.sample_weights = torch.FloatTensor(weights)
=======
            self.sample_weights = np.array([class_weight_dict.get(label_idx, 1.0) for label_idx in self.y], dtype=np.float32)
>>>>>>> 7030e490

    def __len__(self):
        return len(self.X_imu)
    
    def __getitem__(self, idx):
        """
        Get a single sample, perform on-the-fly normalization, and convert to Tensor.
        
        Returns:
            tuple: ((imu, thm, tof, spec, static, mask), label, weight)
        """
        # 1. Fetch data for the index as NumPy arrays
        imu_data = self.X_imu[idx]
        thm_data = self.X_thm[idx]
        tof_data = self.X_tof[idx]
        spec_data = self.X_spec[idx]
        static_data = self.X_static[idx]
        mask_data = self.mask[idx]
        label = self.y[idx]

        # 2. On-the-fly spectrogram normalization using pre-computed stats
        if self.spec_stats:
            eps = 1e-6
            spec_data = (spec_data - self.spec_mean) / (self.spec_std + eps)

        # 3. Convert all data to Tensors just before returning
        inputs = (
            torch.tensor(imu_data, dtype=torch.float32),
            torch.tensor(thm_data, dtype=torch.float32),
            torch.tensor(tof_data, dtype=torch.float32),
            torch.tensor(spec_data, dtype=torch.float32),
            torch.tensor(static_data, dtype=torch.float32),
            torch.tensor(mask_data, dtype=torch.float32)
        )
        target = torch.tensor(label, dtype=torch.long)
        
        # 4. Handle sample weight
        if self.sample_weights is not None:
            weight = torch.tensor(self.sample_weights[idx], dtype=torch.float32)
        else:
<<<<<<< HEAD
            # Strict: require weights to be provided by caller
            raise RuntimeError("Sample weights were not provided. Provide class_weight_dict when creating the dataset.")
=======
            weight = torch.tensor(1.0, dtype=torch.float32)
            
        return inputs, target, weight
>>>>>>> 7030e490
<|MERGE_RESOLUTION|>--- conflicted
+++ resolved
@@ -54,16 +54,12 @@
         # Create sample weights as a NumPy array
         self.sample_weights = None
         if class_weight_dict:
-<<<<<<< HEAD
             # For each label in y, find its corresponding weight from the dictionary (strict)
             try:
                 weights = np.array([class_weight_dict[label_idx] for label_idx in y])
             except KeyError as e:
                 raise KeyError(f"Missing weight for class index {e.args[0]} in class_weight_dict.")
             self.sample_weights = torch.FloatTensor(weights)
-=======
-            self.sample_weights = np.array([class_weight_dict.get(label_idx, 1.0) for label_idx in self.y], dtype=np.float32)
->>>>>>> 7030e490
 
     def __len__(self):
         return len(self.X_imu)
@@ -104,11 +100,7 @@
         if self.sample_weights is not None:
             weight = torch.tensor(self.sample_weights[idx], dtype=torch.float32)
         else:
-<<<<<<< HEAD
             # Strict: require weights to be provided by caller
             raise RuntimeError("Sample weights were not provided. Provide class_weight_dict when creating the dataset.")
-=======
-            weight = torch.tensor(1.0, dtype=torch.float32)
-            
-        return inputs, target, weight
->>>>>>> 7030e490
+        
+        return inputs, target, weight