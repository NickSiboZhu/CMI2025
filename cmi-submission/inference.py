--- conflicted
+++ resolved
@@ -39,10 +39,6 @@
 
 # ------------------ 全局资源加载 ------------------
 MAP_NON_TARGET = "Drink from bottle/cup"
-<<<<<<< HEAD
-=======
-SEQ_LEN        = 100
->>>>>>> 7030e490
 
 def _load_preprocessing_objects(variant: str):
     """为给定变体加载标签编码器 (label encoder)。"""
@@ -53,82 +49,16 @@
         le = pickle.load(f)
     return le
 
-<<<<<<< HEAD
-def _load_models(device, num_classes, variant: str):
-    """
-    加载多模态模型及其匹配的 ColumnTransformer scalers。
-    返回一个 (model, scaler) 元组的列表。
-    适用于 K-Fold 集成和单一模型提交。
-    """
-    pairs = []
-    model_cfg_once = None  # To store the config from the first loaded model
-
-    # 首先查找 K-Fold 模型
+def _load_models(device, variant: str):
+    """Load models, their scalers, spectrogram stats, and capture model config (once)."""
+    triplets = []
+    model_cfg_once = None
     fold_paths = [os.path.join(WEIGHT_DIR, f"model_fold_{i}_{variant}.pth") for i in range(1, 6)]
     fold_paths = [p for p in fold_paths if os.path.exists(p)]
 
-    if fold_paths:
-        print(f"🧩  [{variant}] Detected {len(fold_paths)} fold models → ensemble")
-        for p in fold_paths:
-            basename = os.path.basename(p)
-            parts = basename.split("_")
-            fold_num = int(parts[2])  # e.g. model_fold_3_full.pth → 3
-
-            # <--- 核心改动：加载与每个模型对应的单个 ColumnTransformer scaler
-            scaler_path = os.path.join(WEIGHT_DIR, f"scaler_fold_{fold_num}_{variant}.pkl")
-            if not os.path.exists(scaler_path):
-                raise FileNotFoundError(f"Missing scaler for fold {fold_num} ({variant}): {scaler_path}")
-            
-            with open(scaler_path, "rb") as f:
-                scaler = pickle.load(f)
-
-            # 使用训练时保存的配置构建模型
-            ckpt = torch.load(p, map_location=device)
-            if isinstance(ckpt, dict) and 'model_cfg' in ckpt:
-                model_cfg = ckpt['model_cfg']
-                if model_cfg_once is None:
-                    model_cfg_once = model_cfg  # Save the config
-                
-                # 移除'type'键，因为它用于注册表，而不是构造函数
-                init_kwargs = {k: v for k, v in model_cfg.items() if k != 'type'}
-                state_dict = ckpt['state_dict']
-                model = MultimodalityModel(**init_kwargs)
-                
-                # 移除 torch.compile 产生的 `_orig_mod.` 前缀
-                is_compiled = any(key.startswith('_orig_mod.') for key in state_dict.keys())
-                if is_compiled:
-                    print("Model was trained with torch.compile(). Cleaning state_dict keys...")
-                    from collections import OrderedDict
-                    new_state_dict = OrderedDict()
-                    for k, v in state_dict.items():
-                        name = k.replace('_orig_mod.', '', 1) 
-                        new_state_dict[name] = v
-                    model.load_state_dict(new_state_dict)
-                else:
-                    model.load_state_dict(state_dict)
-            else:
-                raise ValueError(f"Checkpoint for {p} is in a legacy format without 'model_cfg'. Please retrain and save with model config.")
-
-            model.to(device).eval()
-            model = torch.compile(model, mode="reduce-overhead")
-            pairs.append((model, scaler))
-    else:
-        print(f"No K-Fold models found")
-
-    if not pairs:
-        raise FileNotFoundError(f"No valid models found for variant '{variant}'.")
-        
-    return pairs, model_cfg_once
-=======
-def _load_models(device, variant: str):
-    """加载混合模型、对应的ColumnTransformer scaler以及频谱图统计量。"""
-    triplets = []
-    fold_paths = [os.path.join(WEIGHT_DIR, f"model_fold_{i}_{variant}.pth") for i in range(1, 6)]
-    fold_paths = [p for p in fold_paths if os.path.exists(p)]
-
     if not fold_paths:
         print(f"No K-Fold models found for variant '{variant}'. This variant will be unavailable.")
-        return []
+        return [], None
         
     print(f"🧩  [{variant}] Detected {len(fold_paths)} fold models → ensemble")
     for p in fold_paths:
@@ -138,17 +68,21 @@
         scaler_path = os.path.join(WEIGHT_DIR, f"scaler_fold_{fold_num}_{variant}.pkl")
         if not os.path.exists(scaler_path):
             raise FileNotFoundError(f"Missing scaler for fold {fold_num} ({variant}): {scaler_path}")
-        with open(scaler_path, "rb") as f: scaler = pickle.load(f)
+        with open(scaler_path, "rb") as f:
+            scaler = pickle.load(f)
 
         spec_stats_path = os.path.join(WEIGHT_DIR, f"spec_stats_fold_{fold_num}_{variant}.pkl")
         if not os.path.exists(spec_stats_path):
             raise FileNotFoundError(f"Missing spectrogram stats for fold {fold_num} ({variant}): {spec_stats_path}")
-        with open(spec_stats_path, "rb") as f: spec_stats = pickle.load(f)
+        with open(spec_stats_path, "rb") as f:
+            spec_stats = pickle.load(f)
 
         ckpt = torch.load(p, map_location=device)
         if 'model_cfg' not in ckpt:
             raise ValueError(f"Checkpoint for {p} is missing 'model_cfg'. Please retrain.")
         model_cfg = {k: v for k, v in ckpt['model_cfg'].items() if k != 'type'}
+        if model_cfg_once is None:
+            model_cfg_once = model_cfg
         state_dict = ckpt['state_dict']
         
         model = MultimodalityModel(**model_cfg)
@@ -166,8 +100,32 @@
             print(f"⚠️  torch.compile failed during inference setup: {e}")
 
         triplets.append((model, scaler, spec_stats))
-    return triplets
->>>>>>> 7030e490
+    return triplets, model_cfg_once
+
+def _load_spec_params_for_variant(variant: str):
+    """Load spec_params from the corresponding config module for the given variant."""
+    if variant == 'full':
+        from configs import multimodality_model_v3_full_config as cfg_mod
+    elif variant == 'imu':
+        from configs import multimodality_model_v2_imu_config as cfg_mod
+    else:
+        raise ValueError(f"Unknown variant '{variant}' for spec_params loading.")
+
+    if not hasattr(cfg_mod, 'spec_params'):
+        raise ValueError(f"Config module for variant '{variant}' has no 'spec_params'.")
+    sp = dict(cfg_mod.spec_params)
+    # Normalize noverlap
+    if 'noverlap' in sp:
+        if sp['noverlap'] >= sp['nperseg']:
+            raise ValueError("spec_params['noverlap'] must be < spec_params['nperseg'].")
+        return sp
+    if 'noverlap_ratio' in sp:
+        noverlap = int(sp['nperseg'] * sp['noverlap_ratio'])
+        if noverlap >= sp['nperseg']:
+            raise ValueError("Computed noverlap from noverlap_ratio must be < nperseg.")
+        sp['noverlap'] = noverlap
+        return sp
+    raise ValueError("spec_params must include either 'noverlap' or 'noverlap_ratio'.")
 
 print("🔧  Initialising inference resources …")
 DEVICE = torch.device("cuda" if torch.cuda.is_available() else "cpu")
@@ -179,23 +137,19 @@
 for v in VARIANTS:
     try:
         le = _load_preprocessing_objects(v)
-<<<<<<< HEAD
-        num_classes = len(le.classes_)
-        model_scaler_pairs, model_cfg = _load_models(DEVICE, num_classes, v)
-
-        RESOURCES[v] = {
-            "label_encoder": le,
-            "num_classes": num_classes,
-            "model_scaler_pairs": model_scaler_pairs,
-            "model_cfg": model_cfg  # Store the model config
-        }
-        print(f"✅  Resources for '{v}' variant loaded successfully.")
-=======
-        model_scaler_stats_triplets = _load_models(DEVICE, v)
+        model_scaler_stats_triplets, model_cfg_once = _load_models(DEVICE, v)
         if model_scaler_stats_triplets:
-            RESOURCES[v] = {"label_encoder": le, "model_scaler_stats_triplets": model_scaler_stats_triplets}
+            spec_params = _load_spec_params_for_variant(v)
+            # Ensure sequence length used for padding matches the trained model
+            seq_len_from_model = model_cfg_once['sequence_length'] if model_cfg_once and 'sequence_length' in model_cfg_once else spec_params['max_length']
+            spec_params['max_length'] = seq_len_from_model
+            RESOURCES[v] = {
+                "label_encoder": le,
+                "model_scaler_stats_triplets": model_scaler_stats_triplets,
+                "spec_params": spec_params,
+                "sequence_length": seq_len_from_model,
+            }
             print(f"✅  Resources for '{v}' variant loaded successfully.")
->>>>>>> 7030e490
     except FileNotFoundError as e:
         print(f"⚠️  Could not load resources for '{v}' variant: {e}.")
 
@@ -253,19 +207,11 @@
     if variant not in RESOURCES:
         raise RuntimeError(f"Attempted to predict with variant '{variant}', but its resources were not loaded successfully at startup.")
 
-<<<<<<< HEAD
-    res                  = RESOURCES[variant]
-    le                   = res["label_encoder"]
-    model_scaler_pairs   = res["model_scaler_pairs"]
-    num_cls              = res["num_classes"]
-    # ✨ Get sequence length dynamically from the model's config
-    model_cfg            = res["model_cfg"]
-    sequence_length      = model_cfg['sequence_length']
-=======
     res = RESOURCES[variant]
     le = res["label_encoder"]
     model_scaler_stats_triplets = res["model_scaler_stats_triplets"]
->>>>>>> 7030e490
+    spec_params = res["spec_params"]
+    sequence_length = res["sequence_length"]
 
     with torch.no_grad():
         probs_sum = None
@@ -296,34 +242,10 @@
             tof_arr, thm_arr, imu_arr = X_scaled_unpadded[:, tof_idx], X_scaled_unpadded[:, thm_idx], X_scaled_unpadded[:, imu_idx]
             spec_source_arr = X_scaled_unpadded[:, spec_idx]
 
-<<<<<<< HEAD
-            # 5. ✨ 分别对 IMU 和 THM 进行 Padding 并生成 mask
+            # 3. 对时域数据进行 Padding (strict length from trained model)
             X_imu_pad, imu_mask = pad_sequences([imu_arr], max_length=sequence_length)
-            X_thm_pad, thm_mask = pad_sequences([thm_arr], max_length=sequence_length)
-            X_tof_pad, _                = pad_sequences([tof_arr], max_length=sequence_length)
-            X_static                    = static_arr[0:1, :]  # 静态特征取第一行即可
-
-            # 6. 转换为Tensor并预测
-            xb_imu     = torch.from_numpy(X_imu_pad.astype(np.float32)).to(DEVICE)
-            xb_thm     = torch.from_numpy(X_thm_pad.astype(np.float32)).to(DEVICE)
-            xb_tof     = torch.from_numpy(X_tof_pad.astype(np.float32)).to(DEVICE)
-            xb_static  = torch.from_numpy(X_static.astype(np.float32)).to(DEVICE)
-            xb_mask    = torch.from_numpy(imu_mask.astype(np.float32)).to(DEVICE)
-
-            # Forward pass through multimodal model
-            probs = torch.softmax(model(xb_imu, xb_thm, xb_tof, xb_static, mask=xb_mask), dim=1).cpu().numpy()
-            probs_sum += probs
-
-        # Average the probabilities for the ensemble
-        probs = probs_sum / len(model_scaler_pairs)
-
-    pred_idx = int(np.argmax(probs, axis=1)[0])
-    label    = le.inverse_transform([pred_idx])[0]
-=======
-            # 3. 对时域数据进行 Padding
-            X_imu_pad, imu_mask = pad_sequences([imu_arr], max_length=SEQ_LEN)
-            X_thm_pad, _ = pad_sequences([thm_arr], max_length=SEQ_LEN)
-            X_tof_pad, _ = pad_sequences([tof_arr], max_length=SEQ_LEN)
+            X_thm_pad, _ = pad_sequences([thm_arr], max_length=sequence_length)
+            X_tof_pad, _ = pad_sequences([tof_arr], max_length=sequence_length)
 
             # 4. 从标准化的时域数据动态生成并标准化频谱图
             sequence_spectrograms = []
@@ -331,12 +253,18 @@
             for i in range(spec_source_arr.shape[1]):
                 signal_1d = spec_source_arr[:, i]
                 seq_len_current = len(signal_1d)
-                if seq_len_current >= SEQ_LEN:
-                    padded_signal = signal_1d[-SEQ_LEN:]
+                if seq_len_current >= sequence_length:
+                    padded_signal = signal_1d[-sequence_length:]
                 else:
-                    padded_signal = np.pad(signal_1d, (SEQ_LEN - seq_len_current, 0), 'constant')
+                    padded_signal = np.pad(signal_1d, (sequence_length - seq_len_current, 0), 'constant')
                 
-                spec = generate_spectrogram(padded_signal, max_length=SEQ_LEN)
+                spec = generate_spectrogram(
+                    padded_signal,
+                    fs=spec_params['fs'],
+                    nperseg=spec_params['nperseg'],
+                    noverlap=spec_params['noverlap'],
+                    max_length=sequence_length,
+                )
                 spec_norm = (spec - spec_mean) / (spec_std + 1e-6)
                 sequence_spectrograms.append(spec_norm)
             
@@ -360,7 +288,6 @@
 
     pred_idx = int(np.argmax(avg_probs, axis=1)[0])
     label = le.inverse_transform([pred_idx])[0]
->>>>>>> 7030e490
     return label if label in le.classes_ else MAP_NON_TARGET
 
 
