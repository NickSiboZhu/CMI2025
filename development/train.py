# train.py

# ... (所有 imports 保持不变) ...
import torch
import torch.nn as nn
import torch.optim as optim
from torch.utils.data import DataLoader
import torch._dynamo

# 加上这行，可以在支持的硬件上提升性能
torch.set_float32_matmul_precision('high')

import numpy as np
from sklearn.metrics import classification_report, f1_score
from sklearn.preprocessing import LabelEncoder
import time
import json
import shutil
import argparse
import sys
import os
import pickle
import pandas as pd
import importlib.util, runpy
from torch import amp  


def set_seed(seed_value=42):
    """Set seed for reproducibility."""
    np.random.seed(seed_value)
    torch.manual_seed(seed_value)
    torch.cuda.manual_seed(seed_value)
    torch.cuda.manual_seed_all(seed_value)  # if you are using multi-GPU.
    os.environ['PYTHONHASHSEED'] = str(seed_value)
    torch.backends.cudnn.deterministic = True
    torch.backends.cudnn.benchmark = False
    print(f"Random seed set to {seed_value}")


# --- Helper to load python config file ---

def load_py_config(config_path):
    """Dynamically load a Python config file as a module and return the namespace as an object with attribute access."""
    cfg_dict = runpy.run_path(config_path)
    class _CfgObj(dict):
        def __getattr__(self, item):
            return self[item]
        __setattr__ = dict.__setitem__
    return _CfgObj(cfg_dict)

# ----------------------------------------------------------------------
# Ensure shared code in cmi-submission/ is the one we import everywhere
# ----------------------------------------------------------------------
CURRENT_DIR = os.path.dirname(os.path.abspath(__file__))          # …/development
SUBM_DIR    = os.path.abspath(os.path.join(CURRENT_DIR, '..', 'cmi-submission'))  # .. means go up one level

# Pre-pend so it has priority over the local development/ path.
if SUBM_DIR not in sys.path:
    sys.path.insert(0, SUBM_DIR)

# from transformers import get_cosine_schedule_with_warmup
from utils.scheduler import get_cosine_schedule_with_warmup, WarmupAndReduceLROnPlateau
from utils.focal_loss import FocalLoss
from utils.registry import build_from_cfg
from models import MODELS

# --- MODIFIED: Import the new data prep functions ---
from models.multimodality import MultimodalityModel
from models.datasets import MultimodalDataset
from data_utils.data_preprocessing import prepare_data_kfold_multimodal, prepare_base_data_kfold, generate_and_attach_spectrograms

# Directory holding all models, scalers, summaries
WEIGHT_DIR = os.path.join(SUBM_DIR, 'weights')
os.makedirs(WEIGHT_DIR, exist_ok=True)
# ... (calculate_composite_weights_18_class 和 competition_metric 保持不变) ...
def calculate_composite_weights_18_class(y_18_class_series: pd.Series, 
                                         label_encoder_18_class: LabelEncoder, 
                                         target_gesture_names: list):
    """
    为18分类模型计算自定义复合权重字典 {class_index: weight}。
    """
    # 1. 根据新的推导计算类别重要性
    # BFRB类别的重要性: 0.5*(1/16) + 0.5*(1/9)
    IMP_BFRB = 25 / 288
    # 单个NON-BFRB类别的重要性: 0.5*(1/20) + 0.5*(1/90)
    IMP_NON_BFRB_INDIVIDUAL = 11 / 360
    
    class_counts = y_18_class_series.value_counts()
    
    raw_weights = {}
    for name in label_encoder_18_class.classes_:
        count = class_counts.get(name, 1)  # 避免除以零
        if name in target_gesture_names:
            # 这是一个BFRB (target) 类别
            raw_weights[name] = IMP_BFRB / count
        else:
            # 这是一个NON-BFRB (non-target) 类别
            raw_weights[name] = IMP_NON_BFRB_INDIVIDUAL / count
            
    # 标准化权重 (使平均值为1)
    total_raw_weight = sum(raw_weights.values())
    num_classes = len(raw_weights)
    avg_raw_weight = total_raw_weight / num_classes if num_classes > 0 else 1.0
    avg_raw_weight = avg_raw_weight if avg_raw_weight > 1e-9 else 1.0
    
    normalized_weights = {name: w / avg_raw_weight for name, w in raw_weights.items()}
    
    # 创建最终的 class_weight 字典 {class_index: weight}
    class_weight_dict = {}
    for idx, name in enumerate(label_encoder_18_class.classes_):
        if name not in normalized_weights:
            raise KeyError(f"Missing normalized weight for class '{name}'. Check class_weights calculation.")
        class_weight_dict[idx] = normalized_weights[name]
    print(class_weight_dict)

    return class_weight_dict

# --- NEW: Competition Metric Configuration ---
# Define BFRB vs Non-BFRB categories based on gesture names rather than indices
# This is much more robust and maintainable
BFRB_GESTURES = {
    'Above ear - pull hair',
    'Forehead - pull hairline', 
    'Forehead - scratch',
    'Eyebrow - pull hair',
    'Eyelash - pull hair',
    'Neck - pinch skin',
    'Neck - scratch',
    'Cheek - pinch skin'
}

NON_BFRB_GESTURES = {
    'Drink from bottle/cup',
    'Glasses on/off',
    'Pull air toward your face',
    'Pinch knee/leg skin',
    'Scratch knee/leg skin',
    'Write name on leg',
    'Text on phone',
    'Feel around in tray and pull out an object',
    'Write name in air',
    'Wave hello'
}

def competition_metric(y_true, y_pred, label_encoder):
    """
    Calculates the official Kaggle competition metric using gesture names.
    It's the average of two F1 scores:
    1. Binary F1 score (BFRB vs. non-BFRB).
    2. Macro F1 score for gestures (8 BFRB classes + 1 combined non-BFRB class).
    
    Args:
        y_true (list or np.array): Ground truth label indices.
        y_pred (list or np.array): Predicted label indices.
        label_encoder: LabelEncoder to convert indices back to gesture names.
        
    Returns:
        float: The final competition score.
    """
    y_true = np.array(y_true)
    y_pred = np.array(y_pred)
    
    # Convert indices back to gesture names
    true_gestures = label_encoder.inverse_transform(y_true)
    pred_gestures = label_encoder.inverse_transform(y_pred)

    # --- Part 1: Binary F1 Score (BFRB vs Non-BFRB) ---
    y_true_binary = np.array([1 if gesture in BFRB_GESTURES else 0 for gesture in true_gestures])
    y_pred_binary = np.array([1 if gesture in BFRB_GESTURES else 0 for gesture in pred_gestures])
    binary_f1 = f1_score(y_true_binary, y_pred_binary, pos_label=1, zero_division=0)

    # --- Part 2: Macro F1 Score on Gestures ---
    # Create mapping for macro F1: each BFRB gesture gets its own class (0-7), 
    # all non-BFRB gestures get mapped to class 8
    bfrb_list = sorted(list(BFRB_GESTURES))  # Consistent ordering
    bfrb_to_idx = {gesture: i for i, gesture in enumerate(bfrb_list)}
    non_target_class_id = len(bfrb_list)  # 8
    
    # Map gestures to indices for macro F1 calculation
    y_true_multi = np.array([
        bfrb_to_idx[gesture] if gesture in BFRB_GESTURES else non_target_class_id 
        for gesture in true_gestures
    ])
    y_pred_multi = np.array([
        bfrb_to_idx[gesture] if gesture in BFRB_GESTURES else non_target_class_id 
        for gesture in pred_gestures
    ])
    
    # Calculate macro F1 over all 9 classes (8 BFRB + 1 non-BFRB)
    all_classes = list(range(len(bfrb_list) + 1))  # 0-8
    macro_f1 = f1_score(y_true_multi, y_pred_multi, average='macro', labels=all_classes, zero_division=0)

    # --- Final Score ---
    final_score = (binary_f1 + macro_f1) / 2.0
    return final_score


def setup_device(gpu_id=None):
    """
    Setup computation device with intelligent GPU selection
    
    Args:
        gpu_id (int, optional): Specific GPU ID to use
        
    Returns:
        torch.device: Selected device
    """
    if not torch.cuda.is_available():
        print("CUDA not available, using CPU")
        return torch.device('cpu')
    
    print(f"Available GPUs: {torch.cuda.device_count()}")
    for i in range(torch.cuda.device_count()):
        props = torch.cuda.get_device_properties(i)
        print(f"   GPU {i}: {torch.cuda.get_device_name(i)} ({props.total_memory // 1024**3} GB)")
    
    # Select GPU
    if gpu_id is not None:
        if 0 <= gpu_id < torch.cuda.device_count():
            selected_gpu = gpu_id
            print(f"Using specified GPU {gpu_id}")
        else:
            print(f"Invalid GPU ID {gpu_id}, auto-selecting...")
            selected_gpu = None
    else:
        selected_gpu = None
    
    # Auto-select GPU with most free memory
    if selected_gpu is None:
        best_gpu = 0
        max_free = 0
        
        for i in range(torch.cuda.device_count()):
            # Query global (system-wide) free memory on the GPU using cudaMemGetInfo
            try:
                free_mem, total_mem = torch.cuda.mem_get_info(i)
            except AttributeError:
                # Fallback for older PyTorch versions – use per-process reserved memory
                torch.cuda.set_device(i)
                total_mem = torch.cuda.get_device_properties(i).total_memory
                free_mem = total_mem - torch.cuda.memory_reserved(i)

            if free_mem > max_free:
                max_free = free_mem
                best_gpu = i
        
        selected_gpu = best_gpu
        print(f"🎯 Auto-selected GPU {selected_gpu} (most free memory: {max_free // 1024**3} GB)")
    
    # Setup selected GPU
    device = torch.device(f'cuda:{selected_gpu}')
    torch.cuda.set_device(selected_gpu)
    torch.cuda.empty_cache()
    
    # Display memory info
    props = torch.cuda.get_device_properties(selected_gpu)

    # Use global memory stats for the final report as well
    try:
        free, total_mem = torch.cuda.mem_get_info(selected_gpu)
        used = total_mem - free
    except AttributeError:
        used = torch.cuda.memory_allocated(selected_gpu)
        total_mem = props.total_memory
        free = total_mem - used

    print(f"\n🎯 Using GPU {selected_gpu}: {torch.cuda.get_device_name(selected_gpu)}")
    print(f"GPU {selected_gpu} Memory:")
    print(f"   Total: {total_mem // 1024**3} GB")
    print(f"   Used: {used // 1024**2} MB")
    print(f"   Free: {free // 1024**3} GB")
    
    return device

# --- MODIFIED: Function signatures to accept `spec_data` ---
def train_epoch(model, dataloader, criterion, optimizer, device, scaler, use_amp=True, scheduler=None, mixup_enabled=False, mixup_alpha=0.4):
    model.train() 
    total_loss = 0
    all_preds, all_targets = [], []
    
    # --- MODIFIED: Unpack spec_data from dataloader ---
    for (imu_data, thm_data, tof_data, spec_data, static_data, mask), target, sample_weights in dataloader:
        imu_data, thm_data, tof_data = imu_data.to(device), thm_data.to(device), tof_data.to(device)
        spec_data, static_data, mask = spec_data.to(device), static_data.to(device), mask.to(device)
        target, sample_weights = target.to(device), sample_weights.to(device)
        
        optimizer.zero_grad()

        with amp.autocast(device_type=device.type, enabled=use_amp):
            if mixup_enabled and mixup_alpha > 0.0:
                lam = np.random.beta(mixup_alpha, mixup_alpha)
                rand_index = torch.randperm(imu_data.size(0)).to(device)
                
                # --- MODIFIED: Mix spec_data as well ---
                imu_data = lam * imu_data + (1 - lam) * imu_data[rand_index]
                thm_data = lam * thm_data + (1 - lam) * thm_data[rand_index]
                tof_data = lam * tof_data + (1 - lam) * tof_data[rand_index]
                spec_data = lam * spec_data + (1 - lam) * spec_data[rand_index]
                static_data = lam * static_data + (1 - lam) * static_data[rand_index]
                mask = torch.max(mask, mask[rand_index])

                target_a, target_b = target, target[rand_index]
                weights_a, weights_b = sample_weights, sample_weights[rand_index]

                # --- MODIFIED: Pass spec_data to the model ---
                output = model(imu_data, thm_data, tof_data, spec_data, static_data, mask=mask)
                
                loss_a = criterion(output, target_a) * weights_a
                loss_b = criterion(output, target_b) * weights_b
                loss = (lam * loss_a + (1 - lam) * loss_b).mean()

            else:
                # --- MODIFIED: Pass spec_data to the model ---
                output = model(imu_data, thm_data, tof_data, spec_data, static_data, mask=mask)
                loss = (criterion(output, target) * sample_weights).mean()
        
        scaler.scale(loss).backward()
        scaler.step(optimizer)
        scaler.update()
        
        if scheduler is not None and not isinstance(scheduler, (torch.optim.lr_scheduler.ReduceLROnPlateau, WarmupAndReduceLROnPlateau)):
            scheduler.step()
        
        total_loss += loss.item()
        all_preds.extend(output.argmax(dim=1).cpu().numpy())
        all_targets.extend(target.cpu().numpy())
    
    return total_loss / len(dataloader), 100. * (np.array(all_preds) == np.array(all_targets)).mean(), np.array(all_preds), np.array(all_targets)

def validate_and_evaluate_epoch(model, dataloader, device, label_encoder, use_amp=True):
    model.eval()
    total_loss = 0
    all_preds, all_targets = [], []
    val_criterion = nn.CrossEntropyLoss().to(device)
    
    with torch.no_grad():
        # --- MODIFIED: Unpack spec_data from dataloader ---
        for (imu_data, thm_data, tof_data, spec_data, static_data, mask), target, _ in dataloader:
            imu_data, thm_data, tof_data = imu_data.to(device), thm_data.to(device), tof_data.to(device)
            spec_data, static_data, mask = spec_data.to(device), static_data.to(device), mask.to(device)
            target = target.to(device)
            
            with amp.autocast(device_type=device.type, enabled=use_amp):
                # --- MODIFIED: Pass spec_data to the model ---
                output = model(imu_data, thm_data, tof_data, spec_data, static_data, mask=mask)
                loss = val_criterion(output, target)
            
            total_loss += loss.item()
            all_preds.extend(output.argmax(dim=1).cpu().numpy())
            all_targets.extend(target.cpu().numpy())
    
    avg_loss = total_loss / len(dataloader)
    all_preds, all_targets = np.array(all_preds), np.array(all_targets)
    accuracy = 100. * (all_preds == all_targets).mean()
    comp_score = competition_metric(all_targets, all_preds, label_encoder)
    
    return avg_loss, accuracy, comp_score, all_preds, all_targets


def train_model(model, train_loader, val_loader, label_encoder, epochs=50, patience=15, weight_decay=1e-2, device='cpu', use_amp=True, variant: str = 'full', fold_tag: str = '', criterion=None, mixup_enabled=False, mixup_alpha=0.4, scheduler_cfg=None, output_dir: str = WEIGHT_DIR):
    """Train the model with validation, using competition metric for model selection."""
    if criterion is None:
        criterion = nn.CrossEntropyLoss()

    # --- NEW: Optimizer setup with specific layer learning rates ---
    layer_lrs = scheduler_cfg['layer_lrs'] if scheduler_cfg else None
    
    if layer_lrs:
        print("Using discriminative learning rates per layer.")
        param_groups = []
        
        # --- MODIFIED: Add 'spec' branch to the map ---
        branch_map = {
            'imu': model.imu_branch,
            'thm': getattr(model, 'thm_branch', None),
            'tof': getattr(model, 'tof_branch', None),
            'spec': getattr(model, 'spec_branch', None), # NEW
            'mlp': model.mlp_branch,
            'fusion': model.classifier_head
        }
        
        # Create parameter groups for active branches
        for name, branch in branch_map.items():
            if branch is not None:
                if name in layer_lrs:
                    param_groups.append({
                        'name': name,
                        'params': branch.parameters(),
                        'lr': layer_lrs[name]
                    })
                else:
                    # This is a safeguard. If a branch exists but its LR is not specified, raise an error.
                    raise ValueError(f"Learning rate for active branch '{name}' not specified in 'layer_lrs'.")
        
        optimizer = optim.AdamW(param_groups, weight_decay=weight_decay)

    else:
        # Fallback for backward compatibility or simple training runs
        print("Using a single learning rate for the entire model.")
<<<<<<< HEAD
        # Strict: require start_lr in scheduler_cfg if single LR path is used
        start_lr = scheduler_cfg['start_lr'] if scheduler_cfg else 1e-3
=======
        start_lr = scheduler_cfg.get('start_lr', 1e-3) if scheduler_cfg else 1e-3
>>>>>>> 7030e490
        optimizer = optim.AdamW(model.parameters(), lr=start_lr, weight_decay=weight_decay)

    scaler = amp.GradScaler(device=device.type, enabled=use_amp)
    print(f"Automatic Mixed Precision (AMP): {'Enabled' if scaler.is_enabled() else 'Disabled'}")

    # --- NEW: Dynamic Scheduler Setup ---
    if scheduler_cfg is None: scheduler_cfg = {'type': 'cosine'} # Default to cosine
    scheduler = None
    if scheduler_cfg['type'] == 'cosine':
        total_training_steps = epochs * len(train_loader)
<<<<<<< HEAD
        # Warmup_ratio is now required for this scheduler type
        warmup_ratio = scheduler_cfg['warmup_ratio']
=======
        warmup_ratio = scheduler_cfg.get('warmup_ratio', 0.1)
>>>>>>> 7030e490
        warmup_steps = int(warmup_ratio * total_training_steps)
        scheduler = get_cosine_schedule_with_warmup(optimizer, num_warmup_steps=warmup_steps, num_training_steps=total_training_steps)
        print(f"Using Cosine Annealing scheduler with warmup ratio: {warmup_ratio} ({warmup_steps} steps).")
    elif scheduler_cfg['type'] == 'reduce_on_plateau':
<<<<<<< HEAD
        # All parameters are now required for this scheduler type
        plateau_scheduler = torch.optim.lr_scheduler.ReduceLROnPlateau(
            optimizer,
            mode='max', # Step on max validation score
            factor=scheduler_cfg['factor'],
            patience=scheduler_cfg['patience'],
            min_lr=scheduler_cfg['min_lr'],
            verbose=True
        )
        warmup_ratio = scheduler_cfg['warmup_ratio']
=======
        plateau_scheduler = torch.optim.lr_scheduler.ReduceLROnPlateau(optimizer, mode='max', factor=scheduler_cfg.get('factor', 0.2), patience=scheduler_cfg.get('patience', 10), min_lr=scheduler_cfg.get('min_lr', 1e-6), verbose=True)
        warmup_ratio = scheduler_cfg.get('warmup_ratio', 0.0)
>>>>>>> 7030e490
        warmup_epochs = int(warmup_ratio * epochs) if warmup_ratio > 0 else 0
        if warmup_epochs > 0:
            scheduler = WarmupAndReduceLROnPlateau(optimizer, warmup_epochs, plateau_scheduler)
            print(f"Using ReduceLROnPlateau with a {warmup_epochs}-epoch linear warmup.")
        else:
            scheduler = plateau_scheduler
            print(f"Using standard ReduceLROnPlateau scheduler.")
    
    history = {'train_loss': [], 'train_accuracy': [], 'train_competition_score': [], 'val_loss': [], 'val_accuracy': [], 'val_competition_score': [], 'learning_rate': []}
    best_val_score = 0
    patience_counter = 0
    
    print(f"Training on device: {device}")
    
    for epoch in range(epochs):
        start_time = time.time()
        train_loss, train_acc, train_preds, train_targets = train_epoch(model, train_loader, criterion, optimizer, device, scaler, use_amp, scheduler, mixup_enabled=mixup_enabled, mixup_alpha=mixup_alpha)
        train_score = competition_metric(train_targets, train_preds, label_encoder)
        val_loss, val_acc, val_score, _, _ = validate_and_evaluate_epoch(model, val_loader, device, label_encoder, use_amp)
        
        if scheduler is not None:
                 if isinstance(scheduler, (WarmupAndReduceLROnPlateau, torch.optim.lr_scheduler.ReduceLROnPlateau)):
                     scheduler.step(val_score)

        if val_score > best_val_score:
            best_val_score = val_score
            ckpt_name = os.path.join(output_dir, f'best_model_tmp{("_" + variant) if variant else ""}{fold_tag}.pth')
            torch.save(model.state_dict(), ckpt_name)
            patience_counter = 0
            print(f"   🚀 New best val score: {best_val_score:.4f}. Model saved.")
        else:
            patience_counter += 1
        
        history['train_loss'].append(train_loss); history['train_accuracy'].append(train_acc); history['train_competition_score'].append(train_score)
        history['val_loss'].append(val_loss); history['val_accuracy'].append(val_acc); history['val_competition_score'].append(val_score)
        history['learning_rate'].append([g['lr'] for g in optimizer.param_groups])
        
        epoch_time = time.time() - start_time
        
        if 'name' not in optimizer.param_groups[0]: lr_info = f"LR: {optimizer.param_groups[0]['lr']:.6f}"
        else: lr_info = "LRs: " + ", ".join([f"{group['name']}={group['lr']:.2e}" for group in optimizer.param_groups])
        
        print(f'Epoch {epoch+1}/{epochs} ({epoch_time:.1f}s): Train Loss: {train_loss:.4f}, Train Score: {train_score:.4f} | Val Loss: {val_loss:.4f}, Val Score: {val_score:.4f} | {lr_info}')
        
        if patience_counter >= patience:
            print(f'Early stopping at epoch {epoch+1} as validation score did not improve for {patience} epochs.')
            break
    
    ckpt_name = os.path.join(output_dir, f'best_model_tmp{("_" + variant) if variant else ""}{fold_tag}.pth')
    if os.path.exists(ckpt_name):
        model.load_state_dict(torch.load(ckpt_name))
        os.remove(ckpt_name)
        print(f"Loaded best model and deleted temporary file '{ckpt_name}'.")
    
    return history

<<<<<<< HEAD


def train_kfold_models(epochs=50, weight_decay=1e-2, batch_size=32, patience=15, show_stratification=False, use_amp=True, device=None, variant: str = 'full', loss_function='ce', focal_gamma=2.0, focal_alpha=1.0, model_cfg: dict = None, mixup_enabled=False, mixup_alpha=0.4, scheduler_cfg=None, output_dir: str = WEIGHT_DIR, num_workers: int = 4, max_length: int = 100):
    """Train 5 models using 5-fold cross-validation"""
=======
# --- MODIFIED: Added spec_params to the function signature ---
def train_kfold_models(epochs=50, weight_decay=1e-2, batch_size=32, patience=15, show_stratification=False, use_amp=True, device=None, variant: str = 'full', loss_function='ce', focal_gamma=2.0, focal_alpha=1.0, model_cfg: dict = None, mixup_enabled=False, mixup_alpha=0.4, scheduler_cfg=None, spec_params: dict = None, output_dir: str = 'weights'):
    """
    使用5折交叉验证训练5个模型。
    
    此版本功能完整，包括:
    - 传递STFT参数以动态生成频谱图。
    - 为每个折叠创建并保存模型、scaler以及频谱图统计文件(spec_stats)。
    """
>>>>>>> 7030e490
    print("="*60)
    print("TRAINING 5 MODELS WITH 5-FOLD CROSS-VALIDATION")
    print("="*60)
    
    # 确保输出目录存在
    os.makedirs(output_dir, exist_ok=True)
    
    # 设置设备
    if device is None:
        device = setup_device()
    
<<<<<<< HEAD
    # Prepare all folds and get full labels & sequence IDs for OOF reconstruction
    fold_data, label_encoder, y_all, sequence_ids_all = prepare_data_kfold_multimodal(
        show_stratification=show_stratification, 
        variant=variant,
        max_length=max_length
    )
=======
    # --- MODIFIED: Pass spec_params to the data preparation function ---
    fold_data, label_encoder, y_all, sequence_ids_all = prepare_data_kfold_multimodal(
        show_stratification=show_stratification, 
        variant=variant,
        spec_params=spec_params,
    )
    
>>>>>>> 7030e490
    num_samples = len(y_all)
    oof_preds = np.full(num_samples, -1, dtype=int)
    oof_targets = y_all.copy()
    
    # 动态注入特征维度
    sample_imu = fold_data[0]['X_train_imu']
    sample_thm = fold_data[0]['X_train_thm']
    sample_tof = fold_data[0]['X_train_tof']
    sample_static = fold_data[0]['X_train_static']
    sample_spec = fold_data[0]['X_train_spec']

    model_cfg['imu_branch_cfg']['input_channels'] = sample_imu.shape[2]
    if 'thm_branch_cfg' in model_cfg:
        model_cfg['thm_branch_cfg']['input_channels'] = sample_thm.shape[2] if sample_thm.ndim > 2 else 0
    if 'tof_branch_cfg' in model_cfg:
        model_cfg['tof_branch_cfg']['input_channels'] = sample_tof.shape[2] // 64 if sample_tof.ndim > 2 else 0
    if 'spec_branch_cfg' in model_cfg:
        model_cfg['spec_branch_cfg']['in_channels'] = sample_spec.shape[1]
    model_cfg['mlp_branch_cfg']['input_features'] = sample_static.shape[1]
    
    print(f"\nModel configuration from config file:")
    for k, v in (model_cfg or {}).items():
        if k != 'type': print(f"  {k}: {v}")
    
    fold_results = []
    fold_models = []
    fold_histories = []
    
    # 训练每个折叠
    for fold_idx in range(len(fold_data)):
        print(f"\n" + "="*60)
        print(f"TRAINING FOLD {fold_idx + 1}/{len(fold_data)}")
        print("="*60)
        
        fold = fold_data[fold_idx]
        spec_stats = fold['spec_stats']
        
        y_train_series = pd.Series(label_encoder.inverse_transform(fold['y_train']))
        class_weight_dict = calculate_composite_weights_18_class(y_train_series, label_encoder, list(BFRB_GESTURES))
        
        # 创建数据集，并传入spec_stats
        train_dataset = MultimodalDataset(
            fold['X_train_imu'], fold['X_train_thm'], fold['X_train_tof'], fold['X_train_spec'],
            fold['X_train_static'], fold['y_train'], mask=fold['train_mask'],
            class_weight_dict=class_weight_dict, spec_stats=spec_stats
        )
        val_dataset = MultimodalDataset(
<<<<<<< HEAD
            fold['X_val_imu'],
            fold['X_val_thm'],
            fold['X_val_tof'], 
            fold['X_val_static'], 
            fold['y_val'],
            mask=fold['val_mask'],    # Pass the validation mask
            class_weight_dict=class_weight_dict
        )

        train_loader = DataLoader(train_dataset, batch_size=batch_size, shuffle=True, num_workers=num_workers, pin_memory=True,persistent_workers=True)
        val_loader = DataLoader(val_dataset, batch_size=batch_size, shuffle=False, num_workers=num_workers, pin_memory=True,persistent_workers=True)
=======
            fold['X_val_imu'], fold['X_val_thm'], fold['X_val_tof'], fold['X_val_spec'],
            fold['X_val_static'], fold['y_val'], mask=fold['val_mask'],
            spec_stats=spec_stats
        )

        train_loader = DataLoader(train_dataset, batch_size=batch_size, shuffle=True, num_workers=4, pin_memory=True, persistent_workers=True)
        val_loader = DataLoader(val_dataset, batch_size=batch_size, shuffle=False, num_workers=4, pin_memory=True, persistent_workers=True)
>>>>>>> 7030e490
        
        print(f"\nBuilding model for fold {fold_idx + 1}...")
        model = build_from_cfg(model_cfg, MODELS)
        
        criterion = FocalLoss(alpha=focal_alpha, gamma=focal_gamma, reduction='none') if loss_function == 'focal' else nn.CrossEntropyLoss(reduction='none')
        
        model = model.to(device)
        criterion = criterion.to(device)
        print(f"Model and criterion loaded to {device}")
        
        print(f"\nTraining fold {fold_idx + 1}...")
        history = train_model(
            model=model, train_loader=train_loader, val_loader=val_loader, label_encoder=label_encoder, 
            epochs=epochs, patience=patience, weight_decay=weight_decay, use_amp=use_amp, 
            device=device, variant=variant, fold_tag=f'_{fold_idx+1}', criterion=criterion, 
            mixup_enabled=mixup_enabled, mixup_alpha=mixup_alpha, scheduler_cfg=scheduler_cfg, 
            output_dir=output_dir
        )
        
        print(f"\nEvaluating fold {fold_idx + 1}...")
        _, _, _, all_preds_val, _ = validate_and_evaluate_epoch(model, val_loader, device, label_encoder)
        oof_preds[fold['val_idx']] = all_preds_val
        best_val_score = max(history['val_competition_score'])
        
        # 保存模型
        model_filename = os.path.join(output_dir, f'model_fold_{fold_idx + 1}_{variant}.pth')
        torch.save({'state_dict': model.state_dict(), 'model_cfg': model_cfg}, model_filename)
        print(f"Model saved as '{model_filename}'")

        # 保存 scaler
        scaler_fold = fold['scaler']
        scaler_filename = os.path.join(output_dir, f'scaler_fold_{fold_idx + 1}_{variant}.pkl')
        with open(scaler_filename, 'wb') as sf:
            pickle.dump(scaler_fold, sf)
        print(f"Scaler saved as '{scaler_filename}'")
        
        # 保存该折叠的频谱图统计量 (spec_stats)
        spec_stats_filename = os.path.join(output_dir, f'spec_stats_fold_{fold_idx + 1}_{variant}.pkl')
        with open(spec_stats_filename, 'wb') as f:
            pickle.dump(spec_stats, f)
        print(f"Spectrogram stats saved as '{spec_stats_filename}'")
        
        fold_results.append({'fold': fold_idx + 1, 'best_val_score': best_val_score})
        fold_models.append(model)
        fold_histories.append(history)
        print(f"Fold {fold_idx + 1} - Best Val Score: {best_val_score:.4f}")
    
    # 保存全局标签编码器
    le_filename = os.path.join(output_dir, f'label_encoder_{variant}.pkl')
    with open(le_filename, 'wb') as lf:
        pickle.dump(label_encoder, lf)
    print(f"Label encoder saved as '{le_filename}'")
    
    # 打印和保存所有折叠的总结
    print(f"\n" + "="*60 + "\n5-FOLD CROSS-VALIDATION SUMMARY\n" + "="*60)
    best_scores = [result['best_val_score'] for result in fold_results]
    print(f"Best Validation Scores per Fold: {[f'{score:.4f}' for score in best_scores]}")
    print(f"\nMean Best Score: {np.mean(best_scores):.4f} ± {np.std(best_scores):.4f}")
    
    best_fold_idx = np.argmax(best_scores)
    print(f"\nBest performing fold: Fold {best_fold_idx + 1} (Score: {best_scores[best_fold_idx]:.4f})")
    
    summary = {
        'fold_results': fold_results,
        'mean_best_score': float(np.mean(best_scores)),
        'std_best_score': float(np.std(best_scores)),
        'best_fold': int(best_fold_idx + 1),
        'best_fold_score': float(best_scores[best_fold_idx])
    }
    with open(os.path.join(output_dir, f'kfold_summary_{variant}.json'), 'w') as f:
        json.dump(summary, f, indent=2)
    print(f"Summary saved to '{os.path.join(output_dir, f'kfold_summary_{variant}.json')}'")
    
    # 计算并保存OOF结果
    oof_comp_score = competition_metric(oof_targets, oof_preds, label_encoder)
    print(f"\n🏆 Overall OOF Competition Score: {oof_comp_score:.4f}")
    oof_df = pd.DataFrame({
        'sequence_id': sequence_ids_all,
        'gesture_true': label_encoder.inverse_transform(oof_targets),
        'gesture_pred': label_encoder.inverse_transform(oof_preds),
    })
    oof_path = os.path.join(output_dir, f'oof_predictions_{variant}.csv')
    oof_df.to_csv(oof_path, index=False)
    print(f"OOF predictions saved to '{oof_path}'")
    
    return oof_comp_score, fold_models, fold_histories, fold_results

# ... (main function remains largely the same, just calling the modified functions) ...
def main():
    """Main training function - config file required"""
    parser = argparse.ArgumentParser(description="Gesture Recognition Training (Config Required)")
    parser.add_argument('--config', required=True, help='Path to python config file for training')
    parser.add_argument('--stratification', action='store_true', help='Show stratification details')
    
    args = parser.parse_args()
    
    # Load configuration
    print(f"Loading config from: {args.config}")
    cfg = load_py_config(args.config)
    
    # --- NEW: Set seed for reproducibility ---
    # Will raise KeyError if 'seed' is missing from config
    set_seed(cfg.environment['seed'])
    
    # Extract parameters from config (strict, no fallbacks)
    print("\nExtracting configuration (strict mode)...")
    try:
        epochs = cfg.training['epochs']
        patience = cfg.training['patience']
        weight_decay = cfg.training['weight_decay']
        batch_size = cfg.data['batch_size']
        use_amp = cfg.training['use_amp']
        variant = cfg.data['variant']
        gpu_id = cfg.environment['gpu_id']  # Use None in config for auto-select
        mixup_enabled = cfg.training['mixup_enabled']
        mixup_alpha = cfg.training['mixup_alpha']
        scheduler_cfg = cfg.training['scheduler_cfg']
        num_workers = cfg.environment['num_workers']
        max_length = cfg.data['max_length']

        # Handle loss function configuration strictly
        loss_cfg = cfg.training['loss']
        loss_type = loss_cfg['type']

        if loss_type == 'FocalLoss':
            loss_function = 'focal'
            focal_gamma = loss_cfg['gamma']
            focal_alpha = loss_cfg['alpha']
        elif loss_type == 'CrossEntropyLoss':
            loss_function = 'ce'
            focal_gamma = 2.0  # Not used for CE, but required by function signature
            focal_alpha = 1.0  # Not used for CE
        else:
            raise ValueError(f"Unsupported loss type: '{loss_type}' in config.")

    except KeyError as e:
        print(f"\n❌ Configuration Error: Missing required key in config file: {e}")
        print("   Please ensure all required parameters are defined.")
        sys.exit(1)
    
    print(f"\nTraining Configuration from {args.config}:")
    print(f"  Epochs: {epochs}")
    print(f"  Batch Size: {batch_size}")
    print(f"  Weight Decay: {weight_decay}")
    print(f"  Use AMP: {use_amp}")
    print(f"  Patience: {patience}")
    print(f"  Variant: {variant}")
    print(f"  Mixup Enabled: {mixup_enabled}")
    if mixup_enabled:
        print(f"  Mixup Alpha: {mixup_alpha}")
    print(f"  Loss Function: {loss_type}") # Use the name from config
    if loss_function == 'focal':
        print(f"  Focal Gamma: {focal_gamma}")
        print(f"  Focal Alpha: {focal_alpha}")
    print(f"  GPU ID: {gpu_id}")
    # --- NEW: Print scheduler config ---
    print(f"  Scheduler Config: {scheduler_cfg}")
    
    # Print layer-specific learning rates if configured
    layer_lrs = scheduler_cfg['layer_lrs'] if 'layer_lrs' in scheduler_cfg else None
    if layer_lrs is not None:
        print(f"  Layer-Specific Learning Rates:")
        for layer_name, lr_value in layer_lrs.items():
            print(f"    - {layer_name.upper()}: {lr_value:.2e}")
    
    # Setup device
    device = setup_device(gpu_id)
    
    # Train models using config, using the default output directory
    oof_score, fold_models, fold_histories, fold_results = train_kfold_models(
        epochs=epochs,
        patience=patience,
        batch_size=batch_size,
        weight_decay=weight_decay,
        use_amp=use_amp,
        show_stratification=args.stratification,
        device=device,
        variant=variant,
        loss_function=loss_function,
        focal_gamma=focal_gamma,
        focal_alpha=focal_alpha,
        model_cfg=cfg.model,
        mixup_enabled=mixup_enabled,
        mixup_alpha=mixup_alpha,
        scheduler_cfg=scheduler_cfg,
        output_dir=WEIGHT_DIR,  # Explicitly pass the default
        num_workers=num_workers,
        max_length=max_length
    )
    
    print("✅ Config-driven training completed!")
    return fold_models, fold_histories, fold_results


if __name__ == "__main__":
    results = main()<|MERGE_RESOLUTION|>--- conflicted
+++ resolved
@@ -397,33 +397,25 @@
     else:
         # Fallback for backward compatibility or simple training runs
         print("Using a single learning rate for the entire model.")
-<<<<<<< HEAD
         # Strict: require start_lr in scheduler_cfg if single LR path is used
-        start_lr = scheduler_cfg['start_lr'] if scheduler_cfg else 1e-3
-=======
-        start_lr = scheduler_cfg.get('start_lr', 1e-3) if scheduler_cfg else 1e-3
->>>>>>> 7030e490
+        start_lr = scheduler_cfg['start_lr']
         optimizer = optim.AdamW(model.parameters(), lr=start_lr, weight_decay=weight_decay)
 
     scaler = amp.GradScaler(device=device.type, enabled=use_amp)
     print(f"Automatic Mixed Precision (AMP): {'Enabled' if scaler.is_enabled() else 'Disabled'}")
 
     # --- NEW: Dynamic Scheduler Setup ---
-    if scheduler_cfg is None: scheduler_cfg = {'type': 'cosine'} # Default to cosine
+    if scheduler_cfg is None:
+        raise ValueError("scheduler_cfg must be provided by config in strict mode.")
     scheduler = None
     if scheduler_cfg['type'] == 'cosine':
         total_training_steps = epochs * len(train_loader)
-<<<<<<< HEAD
         # Warmup_ratio is now required for this scheduler type
         warmup_ratio = scheduler_cfg['warmup_ratio']
-=======
-        warmup_ratio = scheduler_cfg.get('warmup_ratio', 0.1)
->>>>>>> 7030e490
         warmup_steps = int(warmup_ratio * total_training_steps)
         scheduler = get_cosine_schedule_with_warmup(optimizer, num_warmup_steps=warmup_steps, num_training_steps=total_training_steps)
         print(f"Using Cosine Annealing scheduler with warmup ratio: {warmup_ratio} ({warmup_steps} steps).")
     elif scheduler_cfg['type'] == 'reduce_on_plateau':
-<<<<<<< HEAD
         # All parameters are now required for this scheduler type
         plateau_scheduler = torch.optim.lr_scheduler.ReduceLROnPlateau(
             optimizer,
@@ -434,10 +426,6 @@
             verbose=True
         )
         warmup_ratio = scheduler_cfg['warmup_ratio']
-=======
-        plateau_scheduler = torch.optim.lr_scheduler.ReduceLROnPlateau(optimizer, mode='max', factor=scheduler_cfg.get('factor', 0.2), patience=scheduler_cfg.get('patience', 10), min_lr=scheduler_cfg.get('min_lr', 1e-6), verbose=True)
-        warmup_ratio = scheduler_cfg.get('warmup_ratio', 0.0)
->>>>>>> 7030e490
         warmup_epochs = int(warmup_ratio * epochs) if warmup_ratio > 0 else 0
         if warmup_epochs > 0:
             scheduler = WarmupAndReduceLROnPlateau(optimizer, warmup_epochs, plateau_scheduler)
@@ -459,8 +447,8 @@
         val_loss, val_acc, val_score, _, _ = validate_and_evaluate_epoch(model, val_loader, device, label_encoder, use_amp)
         
         if scheduler is not None:
-                 if isinstance(scheduler, (WarmupAndReduceLROnPlateau, torch.optim.lr_scheduler.ReduceLROnPlateau)):
-                     scheduler.step(val_score)
+            if isinstance(scheduler, (WarmupAndReduceLROnPlateau, torch.optim.lr_scheduler.ReduceLROnPlateau)):
+                scheduler.step(val_score)
 
         if val_score > best_val_score:
             best_val_score = val_score
@@ -494,22 +482,8 @@
     
     return history
 
-<<<<<<< HEAD
-
-
-def train_kfold_models(epochs=50, weight_decay=1e-2, batch_size=32, patience=15, show_stratification=False, use_amp=True, device=None, variant: str = 'full', loss_function='ce', focal_gamma=2.0, focal_alpha=1.0, model_cfg: dict = None, mixup_enabled=False, mixup_alpha=0.4, scheduler_cfg=None, output_dir: str = WEIGHT_DIR, num_workers: int = 4, max_length: int = 100):
+def train_kfold_models(epochs=50, weight_decay=1e-2, batch_size=32, patience=15, show_stratification=False, use_amp=True, device=None, variant: str = 'full', loss_function='ce', focal_gamma=2.0, focal_alpha=1.0, model_cfg: dict = None, mixup_enabled=False, mixup_alpha=0.4, scheduler_cfg=None, spec_params: dict = None, output_dir: str = WEIGHT_DIR, num_workers: int = 4, max_length: int = 100):
     """Train 5 models using 5-fold cross-validation"""
-=======
-# --- MODIFIED: Added spec_params to the function signature ---
-def train_kfold_models(epochs=50, weight_decay=1e-2, batch_size=32, patience=15, show_stratification=False, use_amp=True, device=None, variant: str = 'full', loss_function='ce', focal_gamma=2.0, focal_alpha=1.0, model_cfg: dict = None, mixup_enabled=False, mixup_alpha=0.4, scheduler_cfg=None, spec_params: dict = None, output_dir: str = 'weights'):
-    """
-    使用5折交叉验证训练5个模型。
-    
-    此版本功能完整，包括:
-    - 传递STFT参数以动态生成频谱图。
-    - 为每个折叠创建并保存模型、scaler以及频谱图统计文件(spec_stats)。
-    """
->>>>>>> 7030e490
     print("="*60)
     print("TRAINING 5 MODELS WITH 5-FOLD CROSS-VALIDATION")
     print("="*60)
@@ -520,23 +494,13 @@
     # 设置设备
     if device is None:
         device = setup_device()
-    
-<<<<<<< HEAD
-    # Prepare all folds and get full labels & sequence IDs for OOF reconstruction
-    fold_data, label_encoder, y_all, sequence_ids_all = prepare_data_kfold_multimodal(
-        show_stratification=show_stratification, 
-        variant=variant,
-        max_length=max_length
-    )
-=======
+
     # --- MODIFIED: Pass spec_params to the data preparation function ---
     fold_data, label_encoder, y_all, sequence_ids_all = prepare_data_kfold_multimodal(
-        show_stratification=show_stratification, 
+        show_stratification=show_stratification,
         variant=variant,
         spec_params=spec_params,
     )
-    
->>>>>>> 7030e490
     num_samples = len(y_all)
     oof_preds = np.full(num_samples, -1, dtype=int)
     oof_targets = y_all.copy()
@@ -584,27 +548,32 @@
             class_weight_dict=class_weight_dict, spec_stats=spec_stats
         )
         val_dataset = MultimodalDataset(
-<<<<<<< HEAD
             fold['X_val_imu'],
             fold['X_val_thm'],
-            fold['X_val_tof'], 
-            fold['X_val_static'], 
+            fold['X_val_tof'],
+            fold['X_val_spec'],
+            fold['X_val_static'],
             fold['y_val'],
-            mask=fold['val_mask'],    # Pass the validation mask
-            class_weight_dict=class_weight_dict
-        )
-
-        train_loader = DataLoader(train_dataset, batch_size=batch_size, shuffle=True, num_workers=num_workers, pin_memory=True,persistent_workers=True)
-        val_loader = DataLoader(val_dataset, batch_size=batch_size, shuffle=False, num_workers=num_workers, pin_memory=True,persistent_workers=True)
-=======
-            fold['X_val_imu'], fold['X_val_thm'], fold['X_val_tof'], fold['X_val_spec'],
-            fold['X_val_static'], fold['y_val'], mask=fold['val_mask'],
+            mask=fold['val_mask'],
             spec_stats=spec_stats
         )
 
-        train_loader = DataLoader(train_dataset, batch_size=batch_size, shuffle=True, num_workers=4, pin_memory=True, persistent_workers=True)
-        val_loader = DataLoader(val_dataset, batch_size=batch_size, shuffle=False, num_workers=4, pin_memory=True, persistent_workers=True)
->>>>>>> 7030e490
+        train_loader = DataLoader(
+            train_dataset,
+            batch_size=batch_size,
+            shuffle=True,
+            num_workers=num_workers,
+            pin_memory=True,
+            persistent_workers=True,
+        )
+        val_loader = DataLoader(
+            val_dataset,
+            batch_size=batch_size,
+            shuffle=False,
+            num_workers=num_workers,
+            pin_memory=True,
+            persistent_workers=True,
+        )
         
         print(f"\nBuilding model for fold {fold_idx + 1}...")
         model = build_from_cfg(model_cfg, MODELS)
