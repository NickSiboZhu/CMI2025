#!/usr/bin/env python3
"""
Gesture Recognition Training Script (Config-Driven)

This script handles the complete training pipeline for gesture recognition using
multimodal fusion with 5-fold cross-validation and group-aware splitting. It uses the
official Kaggle competition metric for model selection and evaluation.

Usage:
    python train.py <config_file>                           # Config-driven training (required)
    python train.py ../cmi-submission/configs/multimodality_model_v1_full_config.py  # Example with config
    python train.py <config_file> --stratification          # Show stratification details
    
Configuration:
    All training parameters are specified in the config file:
    - Model architecture (MultimodalityModel with registry system)
    - Training settings (epochs, learning rate, loss function)
    - Data settings (variant, batch size)
    - Environment settings (GPU selection)
    
Note: Models use LayerNorm for sequential data (better for sensor sequences)
"""

import torch
import torch.nn as nn
import torch.optim as optim
from torch.utils.data import DataLoader
import numpy as np
from sklearn.metrics import classification_report, f1_score
from sklearn.preprocessing import LabelEncoder
import time
import json
import shutil
import argparse
import sys
import os
import pickle
import pandas as pd
import importlib.util, runpy

# --- Helper to load python config file ---

def load_py_config(config_path):
    """Dynamically load a Python config file as a module and return the namespace as an object with attribute access."""
    cfg_dict = runpy.run_path(config_path)
    class _CfgObj(dict):
        def __getattr__(self, item):
            return self[item]
        __setattr__ = dict.__setitem__
    return _CfgObj(cfg_dict)

# ----------------------------------------------------------------------
# Ensure shared code in cmi-submission/ is the one we import everywhere
# ----------------------------------------------------------------------
CURRENT_DIR = os.path.dirname(os.path.abspath(__file__))             # …/development
SUBM_DIR    = os.path.abspath(os.path.join(CURRENT_DIR, '..', 'cmi-submission'))   # .. means go up one level

# Pre-pend so it has priority over the local development/ path.
if SUBM_DIR not in sys.path:
    sys.path.insert(0, SUBM_DIR)

# from transformers import get_cosine_schedule_with_warmup
from utils.scheduler import get_cosine_schedule_with_warmup
from utils.focal_loss import FocalLoss
from utils.registry import build_from_cfg
from models import MODELS

# Import our model and data preprocessing
from models.multimodality import MultimodalityModel
from models.datasets import MultimodalDataset
from data_utils.data_preprocessing import prepare_data_kfold_multimodal

# Directory holding all models, scalers, summaries
WEIGHT_DIR = os.path.join(SUBM_DIR, 'weights')
os.makedirs(WEIGHT_DIR, exist_ok=True)

def calculate_composite_weights_18_class(y_18_class_series: pd.Series, 
                                           label_encoder_18_class: LabelEncoder, 
                                           target_gesture_names: list):
    """
    为18分类模型计算自定义复合权重字典 {class_index: weight}。
    """
    # 1. 根据新的推导计算类别重要性
    # BFRB类别的重要性: 0.5*(1/16) + 0.5*(1/9)
    IMP_BFRB = 25 / 288
    # 单个NON-BFRB类别的重要性: 0.5*(1/20) + 0.5*(1/90)
    IMP_NON_BFRB_INDIVIDUAL = 11 / 360
    
    class_counts = y_18_class_series.value_counts()
    
    raw_weights = {}
    for name in label_encoder_18_class.classes_:
        count = class_counts.get(name, 1)  # 避免除以零
        if name in target_gesture_names:
            # 这是一个BFRB (target) 类别
            raw_weights[name] = IMP_BFRB / count
        else:
            # 这是一个NON-BFRB (non-target) 类别
            raw_weights[name] = IMP_NON_BFRB_INDIVIDUAL / count
            
    # 标准化权重 (使平均值为1)
    total_raw_weight = sum(raw_weights.values())
    num_classes = len(raw_weights)
    avg_raw_weight = total_raw_weight / num_classes if num_classes > 0 else 1.0
    avg_raw_weight = avg_raw_weight if avg_raw_weight > 1e-9 else 1.0
    
    normalized_weights = {name: w / avg_raw_weight for name, w in raw_weights.items()}
    
    # 创建最终的 class_weight 字典 {class_index: weight}
    class_weight_dict = {
        idx: normalized_weights.get(name, 1.0)
        for idx, name in enumerate(label_encoder_18_class.classes_)
    }
    print(class_weight_dict)

    return class_weight_dict

# --- NEW: Competition Metric Configuration ---
# Define BFRB vs Non-BFRB categories based on gesture names rather than indices
# This is much more robust and maintainable
BFRB_GESTURES = {
    'Above ear - pull hair',
    'Forehead - pull hairline', 
    'Forehead - scratch',
    'Eyebrow - pull hair',
    'Eyelash - pull hair',
    'Neck - pinch skin',
    'Neck - scratch',
    'Cheek - pinch skin'
}

NON_BFRB_GESTURES = {
    'Drink from bottle/cup',
    'Glasses on/off',
    'Pull air toward your face',
    'Pinch knee/leg skin',
    'Scratch knee/leg skin',
    'Write name on leg',
    'Text on phone',
    'Feel around in tray and pull out an object',
    'Write name in air',
    'Wave hello'
}

def competition_metric(y_true, y_pred, label_encoder):
    """
    Calculates the official Kaggle competition metric using gesture names.
    It's the average of two F1 scores:
    1. Binary F1 score (BFRB vs. non-BFRB).
    2. Macro F1 score for gestures (8 BFRB classes + 1 combined non-BFRB class).
    
    Args:
        y_true (list or np.array): Ground truth label indices.
        y_pred (list or np.array): Predicted label indices.
        label_encoder: LabelEncoder to convert indices back to gesture names.
        
    Returns:
        float: The final competition score.
    """
    y_true = np.array(y_true)
    y_pred = np.array(y_pred)
    
    # Convert indices back to gesture names
    true_gestures = label_encoder.inverse_transform(y_true)
    pred_gestures = label_encoder.inverse_transform(y_pred)

    # --- Part 1: Binary F1 Score (BFRB vs Non-BFRB) ---
    y_true_binary = np.array([1 if gesture in BFRB_GESTURES else 0 for gesture in true_gestures])
    y_pred_binary = np.array([1 if gesture in BFRB_GESTURES else 0 for gesture in pred_gestures])
    binary_f1 = f1_score(y_true_binary, y_pred_binary, pos_label=1, zero_division=0)

    # --- Part 2: Macro F1 Score on Gestures ---
    # Create mapping for macro F1: each BFRB gesture gets its own class (0-7), 
    # all non-BFRB gestures get mapped to class 8
    bfrb_list = sorted(list(BFRB_GESTURES))  # Consistent ordering
    bfrb_to_idx = {gesture: i for i, gesture in enumerate(bfrb_list)}
    non_target_class_id = len(bfrb_list)  # 8
    
    # Map gestures to indices for macro F1 calculation
    y_true_multi = np.array([
        bfrb_to_idx[gesture] if gesture in BFRB_GESTURES else non_target_class_id 
        for gesture in true_gestures
    ])
    y_pred_multi = np.array([
        bfrb_to_idx[gesture] if gesture in BFRB_GESTURES else non_target_class_id 
        for gesture in pred_gestures
    ])
    
    # Calculate macro F1 over all 9 classes (8 BFRB + 1 non-BFRB)
    all_classes = list(range(len(bfrb_list) + 1))  # 0-8
    macro_f1 = f1_score(y_true_multi, y_pred_multi, average='macro', labels=all_classes, zero_division=0)

    # --- Final Score ---
    final_score = (binary_f1 + macro_f1) / 2.0
    return final_score


def setup_device(gpu_id=None):
    """
    Setup computation device with intelligent GPU selection
    
    Args:
        gpu_id (int, optional): Specific GPU ID to use
        
    Returns:
        torch.device: Selected device
    """
    if not torch.cuda.is_available():
        print("CUDA not available, using CPU")
        return torch.device('cpu')
    
    print(f"Available GPUs: {torch.cuda.device_count()}")
    for i in range(torch.cuda.device_count()):
        props = torch.cuda.get_device_properties(i)
        print(f"   GPU {i}: {torch.cuda.get_device_name(i)} ({props.total_memory // 1024**3} GB)")
    
    # Select GPU
    if gpu_id is not None:
        if 0 <= gpu_id < torch.cuda.device_count():
            selected_gpu = gpu_id
            print(f"Using specified GPU {gpu_id}")
        else:
            print(f"Invalid GPU ID {gpu_id}, auto-selecting...")
            selected_gpu = None
    else:
        selected_gpu = None
    
    # Auto-select GPU with most free memory
    if selected_gpu is None:
        best_gpu = 0
        max_free = 0
        
        for i in range(torch.cuda.device_count()):
            torch.cuda.set_device(i)
            props = torch.cuda.get_device_properties(i)
            allocated = torch.cuda.memory_allocated(i)
            free = props.total_memory - allocated
            
            if free > max_free:
                max_free = free
                best_gpu = i
        
        selected_gpu = best_gpu
        print(f"🎯 Auto-selected GPU {selected_gpu} (most free memory: {max_free // 1024**3} GB)")
    
    # Setup selected GPU
    device = torch.device(f'cuda:{selected_gpu}')
    torch.cuda.set_device(selected_gpu)
    torch.cuda.empty_cache()
    
    # Display memory info
    props = torch.cuda.get_device_properties(selected_gpu)
    allocated = torch.cuda.memory_allocated(selected_gpu)
    free = props.total_memory - allocated
    
    print(f"\n🎯 Using GPU {selected_gpu}: {torch.cuda.get_device_name(selected_gpu)}")
    print(f"GPU {selected_gpu} Memory:")
    print(f"   Total: {props.total_memory // 1024**3} GB")
    print(f"   Used: {allocated // 1024**2} MB")
    print(f"   Free: {free // 1024**3} GB")
    
    return device


def train_epoch(model, dataloader, criterion, optimizer, device, scheduler=None):
    """
    Train for one epoch.
    MODIFIED: Now handles sample weights for weighted loss calculation.
    """
    model.train() 
    total_loss = 0
    all_preds = []
    all_targets = []
    
<<<<<<< HEAD
    for (imu_data, tof_data, static_data, thm_data), target in dataloader:
        imu_data = imu_data.to(device)
        thm_data = thm_data.to(device)
=======
    # MODIFIED: Unpack sample_weights from the dataloader
    for (non_tof_data, tof_data, static_data, mask), target, sample_weights in dataloader:
        non_tof_data = non_tof_data.to(device)
>>>>>>> fb074dd0
        tof_data = tof_data.to(device)
        static_data = static_data.to(device)
        mask = mask.to(device)
        target = target.to(device)
        sample_weights = sample_weights.to(device)
        
        optimizer.zero_grad()
        # ✨ 将mask传递给模型
        output = model(non_tof_data, tof_data, static_data, mask=mask)
        
<<<<<<< HEAD
        optimizer.zero_grad() # reset gradients
        output = model(imu_data, tof_data, static_data, thm_data) # forward pass
        loss = criterion(output, target) # compute loss
        loss.backward() #  compute new gradients for each parameter
        optimizer.step() # update weights
=======
        # NEW: Manual weighted loss calculation
        # The criterion must be initialized with reduction='none'
        per_sample_loss = criterion(output, target)
        weighted_loss = per_sample_loss * sample_weights
        loss = weighted_loss.mean() # Get the mean of weighted losses
        
        loss.backward()
        optimizer.step()
>>>>>>> fb074dd0
        
        if scheduler is not None:
            scheduler.step()
        
        total_loss += loss.item()
        pred = output.argmax(dim=1)
        
        all_preds.extend(pred.cpu().numpy())
        all_targets.extend(target.cpu().numpy())
    
    avg_loss = total_loss / len(dataloader)
    all_preds = np.array(all_preds)
    all_targets = np.array(all_targets)
    accuracy = 100. * (all_preds == all_targets).sum() / len(all_targets)
    
    return avg_loss, accuracy, all_preds, all_targets


def validate_and_evaluate_epoch(model, dataloader, device, label_encoder):
    """
    Validate for one epoch and compute all relevant metrics.
    MODIFIED: Uses its own standard CrossEntropyLoss for validation loss to avoid
              being affected by weighted loss from training.
    """
    model.eval()
    total_loss = 0
    all_preds = []
    all_targets = []
    
    # NEW: Instantiate its own criterion for unweighted loss calculation
    val_criterion = nn.CrossEntropyLoss().to(device)
    
    with torch.no_grad():
<<<<<<< HEAD
        for (imu_data, tof_data, static_data, thm_data), target in dataloader:
            imu_data = imu_data.to(device)
            thm_data = thm_data.to(device)
=======
        # MODIFIED: Unpack the dummy weight value, but don't use it
        for (non_tof_data, tof_data, static_data, mask), target, _ in dataloader:
            non_tof_data = non_tof_data.to(device)
>>>>>>> fb074dd0
            tof_data = tof_data.to(device)
            static_data = static_data.to(device)
            mask = mask.to(device) # ✨ 将mask移动到device
            target = target.to(device)
<<<<<<< HEAD
            output = model(imu_data, tof_data, static_data, thm_data)
            loss = criterion(output, target)
=======
            
            # ✨ 将mask传递给模型
            output = model(non_tof_data, tof_data, static_data, mask=mask)
            
            # MODIFIED: Calculate loss using the local, unweighted criterion
            loss = val_criterion(output, target)
>>>>>>> fb074dd0
            
            total_loss += loss.item()
            pred = output.argmax(dim=1)
            
            all_preds.extend(pred.cpu().numpy())
            all_targets.extend(target.cpu().numpy())
    
    avg_loss = total_loss / len(dataloader)
    
    all_preds = np.array(all_preds)
    all_targets = np.array(all_targets)
    
    accuracy = 100. * (all_preds == all_targets).sum() / len(all_targets)
    comp_score = competition_metric(all_targets, all_preds, label_encoder)
    
    return avg_loss, accuracy, comp_score, all_preds, all_targets


<<<<<<< HEAD
def train_model(model, train_loader, val_loader, label_encoder, epochs=50, patience=15, start_lr=0.001, device='cpu', variant: str = 'full', fold_tag: str = '', criterion=None):
=======
def train_model(model, train_loader, val_loader, label_encoder, epochs=50, start_lr=0.001, patience=15, device='cpu', variant: str = 'full', fold_tag: str = '', criterion=None):
>>>>>>> fb074dd0
    """Train the model with validation, using competition metric for model selection."""
    if criterion is None:
        criterion = nn.CrossEntropyLoss()
    optimizer = optim.AdamW(model.parameters(), lr=start_lr, weight_decay=1e-2)
    
    # Setup cosine schedule with warmup (10% warmup steps)
    total_training_steps = epochs * len(train_loader)
    warmup_steps = int(0.1 * total_training_steps)
    scheduler = get_cosine_schedule_with_warmup(
        optimizer,
        num_warmup_steps=warmup_steps,
        num_training_steps=total_training_steps,
    )
    
    history = {
        'train_loss': [], 'train_accuracy': [], 'train_competition_score': [],
        'val_loss': [], 'val_accuracy': [], 'val_competition_score': [],
        'learning_rate': []
    }
    
    best_val_score = 0
<<<<<<< HEAD
=======
    patience = patience
>>>>>>> fb074dd0
    patience_counter = 0
    
    print(f"Training on device: {device}")
    
    for epoch in range(epochs):
        start_time = time.time()
        
        # Train and get predictions for score calculation
        train_loss, train_acc, train_preds, train_targets = train_epoch(model, train_loader, criterion, optimizer, device, scheduler)
        train_score = competition_metric(train_targets, train_preds, label_encoder)
        
        # Validate
        val_loss, val_acc, val_score, _, _ = validate_and_evaluate_epoch(model, val_loader, device, label_encoder)
        
        current_lr = optimizer.param_groups[0]['lr']
        
        # Save best model based on competition score
        if val_score > best_val_score:
            best_val_score = val_score
            ckpt_name = os.path.join(WEIGHT_DIR, f'best_model_tmp{("_" + variant) if variant else ""}{fold_tag}.pth')
            torch.save(model.state_dict(), ckpt_name)
            patience_counter = 0
            print(f"   🚀 New best val score: {best_val_score:.4f}. Model saved.")
        else:
            patience_counter += 1
        
        # Record metrics
        history['train_loss'].append(train_loss)
        history['train_accuracy'].append(train_acc)
        history['train_competition_score'].append(train_score)
        history['val_loss'].append(val_loss)
        history['val_accuracy'].append(val_acc)
        history['val_competition_score'].append(val_score)
        history['learning_rate'].append(current_lr)
        
        epoch_time = time.time() - start_time
        
        print(f'Epoch {epoch+1}/{epochs} ({epoch_time:.1f}s): '
              f'Train Loss: {train_loss:.4f}, Train Score: {train_score:.4f} | '
              f'Val Loss: {val_loss:.4f}, Val Score: {val_score:.4f} | '
              f'LR: {current_lr:.6f}')
        
        # Early stopping
        if patience_counter >= patience:
            print(f'Early stopping at epoch {epoch+1} as validation score did not improve for {patience} epochs.')
            break
    
    # Load best model
    ckpt_name = os.path.join(WEIGHT_DIR, f'best_model_tmp{("_" + variant) if variant else ""}{fold_tag}.pth')
    model.load_state_dict(torch.load(ckpt_name))

    # delete temporary best model file
    if os.path.exists(ckpt_name):
        os.remove(ckpt_name)
        print(f"Temporary best model file '{ckpt_name}' deleted.")
    
    return history



<<<<<<< HEAD
def train_kfold_models(epochs=50, patience=15, batch_size=32, start_lr=0.001, show_stratification=False, device=None, variant: str = 'full', loss_function='ce', focal_gamma=2.0, focal_alpha=1.0, model_cfg: dict = None):
=======
def train_kfold_models(epochs=50, start_lr=0.001, batch_size=32, patience=15, show_stratification=False, device=None, variant: str = 'full', loss_function='ce', focal_gamma=2.0, focal_alpha=1.0, model_cfg: dict = None):
>>>>>>> fb074dd0
    """Train 5 models using 5-fold cross-validation"""
    print("="*60)
    print("TRAINING 5 MODELS WITH 5-FOLD CROSS-VALIDATION")
    print("="*60)
    
    # Setup device
    if device is None:
        device = setup_device()
    
    # Prepare all folds and get full labels & sequence IDs for OOF reconstruction
    fold_data, label_encoder, y_all, sequence_ids_all = prepare_data_kfold_multimodal(show_stratification=show_stratification, variant=variant)
    num_samples = len(y_all)
    oof_preds = np.full(num_samples, -1, dtype=int)
    oof_targets = y_all.copy()
    
    # Dynamically inject feature dimensions from actual data
    sample_imu = fold_data[0]['X_train_imu']
    sample_thm = fold_data[0]['X_train_thm']
    sample_tof = fold_data[0]['X_train_tof']                                            
    sample_static = fold_data[0]['X_train_static']

    imu_channels  = sample_imu.shape[2]
    thm_channels  = sample_thm.shape[2]
    tof_channels  = sample_tof.shape[2]
    static_features = sample_static.shape[1]

    print("Auto-detected dimensions:")
    print(f"  IMU channels: {imu_channels}")
    print(f"  THM channels: {thm_channels}")
    print(f"  TOF channels: {tof_channels} (flattened: {tof_channels // 64} sensors × 64 pixels)")
    print(f"  Static features: {static_features}")

    # Set IMU branch input channels (config structure defined in config file)
    model_cfg['imu_branch_cfg']['input_channels'] = imu_channels
    
    # Set THM branch input channels (config structure defined in config file)
    if 'thm_branch_cfg' in model_cfg:
        model_cfg['thm_branch_cfg']['input_channels'] = thm_channels
    
    # Set TOF branch input channels (config structure defined in config file)
    if 'tof_branch_cfg' in model_cfg:
        # TOF data is flattened as (num_sensors * 64), so we need to calculate num_sensors
        num_tof_sensors = tof_channels // 64  # 320 // 64 = 5 sensors
        model_cfg['tof_branch_cfg']['input_channels'] = num_tof_sensors
    
    # Set static features for MLP branch
    model_cfg['mlp_branch_cfg']['input_features'] = static_features
    
    # Model parameters (same for all folds)
    # Display model configuration from config file
    print(f"\nModel configuration from config file:")
    for k, v in (model_cfg or {}).items():
        if k != 'type':
            print(f"  {k}: {v}")

    # Configure loss function and normalization
    print(f"\nTraining Configuration:")
    if loss_function == 'focal':
        print(f"  Loss Function: Focal Loss (gamma={focal_gamma}, alpha={focal_alpha})")
    else:
        print(f"  Loss Function: Cross Entropy Loss")
    print(f"  Normalization: LayerNorm (better for sequential sensor data)")
    print(f"    - 1D CNN: LayerNorm for temporal features")
    print(f"    - 2D CNN: BatchNorm for spatial features") 
    print(f"    - Fusion Head: LayerNorm for combined features")
    
    # Store results for all folds
    fold_results = []
    fold_models = []
    fold_histories = []
    
    # Train each fold
    for fold_idx in range(5):
        print(f"\n" + "="*60)
        print(f"TRAINING FOLD {fold_idx + 1}/5")
        print("="*60)
        
        # Get fold data
        fold = fold_data[fold_idx]

        # Create a pandas Series with gesture names for the weight function
        y_train_series = pd.Series(label_encoder.inverse_transform(fold['y_train']))
        
        # The weight function returns a {class_index: weight} dictionary
        class_weight_dict = calculate_composite_weights_18_class(
            y_18_class_series=y_train_series,
            label_encoder_18_class=label_encoder,
            target_gesture_names=list(BFRB_GESTURES)
        )
        print("Sample weights calculated.")
        
        # Create multimodal datasets and dataloaders
        # MODIFIED: Pass the class_weight_dict to the training dataset
        train_dataset = MultimodalDataset(
<<<<<<< HEAD
            fold['X_train_imu'],
            fold['X_train_thm'],
            fold['X_train_tof'],
            fold['X_train_static'],
            fold['y_train']
        )
        val_dataset = MultimodalDataset(
            fold['X_val_imu'],
            fold['X_val_thm'],
            fold['X_val_tof'],
            fold['X_val_static'],
            fold['y_val']
        )
        
=======
            fold['X_train_non_tof'], 
            fold['X_train_tof'], 
            fold['X_train_static'], 
            fold['y_train'],
            mask=fold['train_mask'],  # ✨ 传递训练mask
            class_weight_dict=class_weight_dict
        )
        val_dataset = MultimodalDataset(
            fold['X_val_non_tof'], 
            fold['X_val_tof'], 
            fold['X_val_static'], 
            fold['y_val'],
            mask=fold['val_mask']    # ✨ 传递验证mask
        )

>>>>>>> fb074dd0
        train_loader = DataLoader(train_dataset, batch_size=batch_size, shuffle=True, num_workers=4, pin_memory=True)
        val_loader = DataLoader(val_dataset, batch_size=batch_size, shuffle=False, num_workers=4, pin_memory=True)
        
        # Build model for this fold
        print(f"\nBuilding model for fold {fold_idx + 1}...")
        model = build_from_cfg(model_cfg, MODELS)
        
        # Configure loss function for this fold
        if loss_function == 'focal':
            criterion = FocalLoss(alpha=focal_alpha, gamma=focal_gamma, reduction='none')
            print(f"  Using Focal Loss (gamma={focal_gamma}, alpha={focal_alpha}, reduction='none')")
        else:
            criterion = nn.CrossEntropyLoss(reduction='none')
            print(f"  Using Cross Entropy Loss (reduction='none')")
        
        model = model.to(device)
        # 编译模型加速训练，需要torch2.x版本
        # model = torch.compile(model)
        criterion = criterion.to(device)
        print(f"Model and criterion loaded to {device}")
        
        # Train model
        print(f"\nTraining fold {fold_idx + 1}...")
        history = train_model(
            model=model,
            train_loader=train_loader,
            val_loader=val_loader,
            label_encoder=label_encoder,
            epochs=epochs,
            patience=patience,
            start_lr=start_lr,
            patience=patience,
            device=device,
            variant=variant,
            fold_tag=f'_{fold_idx+1}',
            criterion=criterion,
        )
        
        # Evaluate model and capture predictions for OOF
        print(f"\nEvaluating fold {fold_idx + 1}...")
        _, _, _, all_preds_val, _ = validate_and_evaluate_epoch(model, val_loader, device, label_encoder)
        
        # Store into OOF array using original indices
        oof_preds[fold['val_idx']] = all_preds_val
        
        # Calculate final validation score
        best_val_score = max(history['val_competition_score'])
        
        # Save model for this fold
        model_filename = os.path.join(WEIGHT_DIR, f'model_fold_{fold_idx + 1}_{variant}.pth')
        checkpoint = {
            'state_dict': model.state_dict(),
            'model_cfg': model_cfg
        }
        torch.save(checkpoint, model_filename)
        print(f"Model saved as '{model_filename}'")

        # ------------------ NEW: Save scaler for this fold ------------------
        scaler_fold = fold['scaler']
        scaler_filename = os.path.join(WEIGHT_DIR, f'scaler_fold_{fold_idx + 1}_{variant}.pkl')
        with open(scaler_filename, 'wb') as sf:
            pickle.dump(scaler_fold, sf)
        print(f"Scaler saved as '{scaler_filename}'")
        
        # Store results
        fold_results.append({
            'fold': fold_idx + 1,
            'best_val_score': best_val_score,
            'model_filename': model_filename
        })
        
        fold_models.append(model)
        fold_histories.append(history)
        
        print(f"Fold {fold_idx + 1} - Best Val Score: {best_val_score:.4f}")
    
    # ------------------ NEW: Save global label encoder ------------------
    le_filename = os.path.join(WEIGHT_DIR, f'label_encoder_{variant}.pkl')
    with open(le_filename, 'wb') as lf:
        pickle.dump(label_encoder, lf)
    print(f"Label encoder saved as '{le_filename}'")
    
    # Summary of all folds
    print(f"\n" + "="*60)
    print("5-FOLD CROSS-VALIDATION SUMMARY")
    print("="*60)
    
    best_scores = [result['best_val_score'] for result in fold_results]
    
    print(f"Best Validation Scores per Fold: {[f'{score:.4f}' for score in best_scores]}")
    print(f"")
    print(f"Mean Best Score: {np.mean(best_scores):.4f} ± {np.std(best_scores):.4f}")
    
    # Find best fold
    best_fold_idx = np.argmax(best_scores)
    print(f"\nBest performing fold: Fold {best_fold_idx + 1} (Score: {best_scores[best_fold_idx]:.4f})")
    
    # Save summary
    summary = {
        'fold_results': fold_results,
        'mean_best_score': float(np.mean(best_scores)),
        'std_best_score': float(np.std(best_scores)),
        'best_fold': int(best_fold_idx + 1),
        'best_fold_score': float(best_scores[best_fold_idx])
    }
    
    with open(os.path.join(WEIGHT_DIR, f'kfold_summary_{variant}.json'), 'w') as f:
        json.dump(summary, f, indent=2)
    print(f"Summary saved to 'development/outputs/kfold_summary_{variant}.json'")
    
    # Compute overall OOF competition score
    oof_comp_score = competition_metric(oof_targets, oof_preds, label_encoder)
    print(f"\n🏆 Overall OOF Competition Score: {oof_comp_score:.4f}")

    # Save OOF predictions to CSV
    oof_df = pd.DataFrame({
        'sequence_id': sequence_ids_all,
        'gesture_true': label_encoder.inverse_transform(oof_targets),
        'gesture_pred': label_encoder.inverse_transform(oof_preds),
    })
    oof_path = os.path.join(WEIGHT_DIR, f'oof_predictions_{variant}.csv')
    oof_df.to_csv(oof_path, index=False)
    print(f"OOF predictions saved to '{oof_path}'")
    
    return fold_models, fold_histories, fold_results


def main():
    """Main training function - config file required"""
    parser = argparse.ArgumentParser(description="Gesture Recognition Training (Config Required)")
    parser.add_argument('--config', required=True, help='Path to python config file for training')
    parser.add_argument('--stratification', action='store_true', help='Show stratification details')
    
    args = parser.parse_args()
    
    # Load configuration
    print(f"Loading config from: {args.config}")
    cfg = load_py_config(args.config)
    
    # Extract parameters from config
    epochs = cfg.training.get('epochs', 50)
    patience = cfg.training.get('patience', 15)
    start_lr = cfg.training.get('start_lr', 0.001)
    batch_size = cfg.data.get('batch_size', 32)
    variant = cfg.data.get('variant', 'full')
    batch_size = cfg.data.get('batch_size', 32)
    patience = cfg.training.get('patience', 15)
    loss_function = 'focal' if cfg.training.get('loss', {}).get('type') == 'FocalLoss' else 'ce'
    focal_gamma = cfg.training.get('loss', {}).get('gamma', 2.0)
    focal_alpha = cfg.training.get('loss', {}).get('alpha', 1.0)
    gpu_id = cfg.environment.get('gpu_id')
    
    print(f"\nTraining Configuration from {args.config}:")
    print(f"  Epochs: {epochs}")
    print(f"  Batch Size: {batch_size}")
    print(f"  Learning Rate: {start_lr}")
    print(f"  Batch Size: {batch_size}")
    print(f"  Patience: {patience}")
    print(f"  Variant: {variant}")
    print(f"  Loss Function: {loss_function}")
    if loss_function == 'focal':
        print(f"  Focal Gamma: {focal_gamma}")
        print(f"  Focal Alpha: {focal_alpha}")
    print(f"  GPU ID: {gpu_id}")
    
    # Setup device
    device = setup_device(gpu_id)
    
    # Train models using config
    fold_models, fold_histories, fold_results = train_kfold_models(
        epochs=epochs,
        patience=patience,
        batch_size=batch_size,
        start_lr=start_lr,
        batch_size=batch_size,
        patience=patience,
        show_stratification=args.stratification,
        device=device,
        variant=variant,
        loss_function=loss_function,
        focal_gamma=focal_gamma,
        focal_alpha=focal_alpha,
        model_cfg=cfg.model,
    )
    
    print("✅ Config-driven training completed!")
    return fold_models, fold_histories, fold_results


if __name__ == "__main__":
    results = main()<|MERGE_RESOLUTION|>--- conflicted
+++ resolved
@@ -25,6 +25,7 @@
 import torch.nn as nn
 import torch.optim as optim
 from torch.utils.data import DataLoader
+import torch._dynamo
 import numpy as np
 from sklearn.metrics import classification_report, f1_score
 from sklearn.preprocessing import LabelEncoder
@@ -272,15 +273,10 @@
     all_preds = []
     all_targets = []
     
-<<<<<<< HEAD
-    for (imu_data, tof_data, static_data, thm_data), target in dataloader:
+    # MODIFIED: Unpack sample_weights and mask from the dataloader
+    for (imu_data, thm_data, tof_data, static_data, mask), target, sample_weights in dataloader:
         imu_data = imu_data.to(device)
         thm_data = thm_data.to(device)
-=======
-    # MODIFIED: Unpack sample_weights from the dataloader
-    for (non_tof_data, tof_data, static_data, mask), target, sample_weights in dataloader:
-        non_tof_data = non_tof_data.to(device)
->>>>>>> fb074dd0
         tof_data = tof_data.to(device)
         static_data = static_data.to(device)
         mask = mask.to(device)
@@ -288,17 +284,11 @@
         sample_weights = sample_weights.to(device)
         
         optimizer.zero_grad()
-        # ✨ 将mask传递给模型
-        output = model(non_tof_data, tof_data, static_data, mask=mask)
-        
-<<<<<<< HEAD
-        optimizer.zero_grad() # reset gradients
-        output = model(imu_data, tof_data, static_data, thm_data) # forward pass
-        loss = criterion(output, target) # compute loss
-        loss.backward() #  compute new gradients for each parameter
-        optimizer.step() # update weights
-=======
-        # NEW: Manual weighted loss calculation
+        
+        # Pass the mask to the model
+        output = model(imu_data, thm_data, tof_data, static_data, mask=mask)
+        
+        # Manual weighted loss calculation
         # The criterion must be initialized with reduction='none'
         per_sample_loss = criterion(output, target)
         weighted_loss = per_sample_loss * sample_weights
@@ -306,7 +296,6 @@
         
         loss.backward()
         optimizer.step()
->>>>>>> fb074dd0
         
         if scheduler is not None:
             scheduler.step()
@@ -336,34 +325,24 @@
     all_preds = []
     all_targets = []
     
-    # NEW: Instantiate its own criterion for unweighted loss calculation
+    # Instantiate its own criterion for unweighted loss calculation
     val_criterion = nn.CrossEntropyLoss().to(device)
     
     with torch.no_grad():
-<<<<<<< HEAD
-        for (imu_data, tof_data, static_data, thm_data), target in dataloader:
+        # MODIFIED: Unpack the dummy weight value, but don't use it
+        for (imu_data, thm_data, tof_data, static_data, mask), target, _ in dataloader:
             imu_data = imu_data.to(device)
             thm_data = thm_data.to(device)
-=======
-        # MODIFIED: Unpack the dummy weight value, but don't use it
-        for (non_tof_data, tof_data, static_data, mask), target, _ in dataloader:
-            non_tof_data = non_tof_data.to(device)
->>>>>>> fb074dd0
             tof_data = tof_data.to(device)
             static_data = static_data.to(device)
-            mask = mask.to(device) # ✨ 将mask移动到device
+            mask = mask.to(device) # Move mask to device
             target = target.to(device)
-<<<<<<< HEAD
-            output = model(imu_data, tof_data, static_data, thm_data)
-            loss = criterion(output, target)
-=======
-            
-            # ✨ 将mask传递给模型
-            output = model(non_tof_data, tof_data, static_data, mask=mask)
-            
-            # MODIFIED: Calculate loss using the local, unweighted criterion
+            
+            # Pass the mask to the model
+            output = model(imu_data, thm_data, tof_data, static_data, mask=mask)
+            
+            # Calculate loss using the local, unweighted criterion
             loss = val_criterion(output, target)
->>>>>>> fb074dd0
             
             total_loss += loss.item()
             pred = output.argmax(dim=1)
@@ -382,11 +361,7 @@
     return avg_loss, accuracy, comp_score, all_preds, all_targets
 
 
-<<<<<<< HEAD
 def train_model(model, train_loader, val_loader, label_encoder, epochs=50, patience=15, start_lr=0.001, device='cpu', variant: str = 'full', fold_tag: str = '', criterion=None):
-=======
-def train_model(model, train_loader, val_loader, label_encoder, epochs=50, start_lr=0.001, patience=15, device='cpu', variant: str = 'full', fold_tag: str = '', criterion=None):
->>>>>>> fb074dd0
     """Train the model with validation, using competition metric for model selection."""
     if criterion is None:
         criterion = nn.CrossEntropyLoss()
@@ -408,10 +383,6 @@
     }
     
     best_val_score = 0
-<<<<<<< HEAD
-=======
-    patience = patience
->>>>>>> fb074dd0
     patience_counter = 0
     
     print(f"Training on device: {device}")
@@ -472,11 +443,7 @@
 
 
 
-<<<<<<< HEAD
-def train_kfold_models(epochs=50, patience=15, batch_size=32, start_lr=0.001, show_stratification=False, device=None, variant: str = 'full', loss_function='ce', focal_gamma=2.0, focal_alpha=1.0, model_cfg: dict = None):
-=======
 def train_kfold_models(epochs=50, start_lr=0.001, batch_size=32, patience=15, show_stratification=False, device=None, variant: str = 'full', loss_function='ce', focal_gamma=2.0, focal_alpha=1.0, model_cfg: dict = None):
->>>>>>> fb074dd0
     """Train 5 models using 5-fold cross-validation"""
     print("="*60)
     print("TRAINING 5 MODELS WITH 5-FOLD CROSS-VALIDATION")
@@ -571,38 +538,23 @@
         # Create multimodal datasets and dataloaders
         # MODIFIED: Pass the class_weight_dict to the training dataset
         train_dataset = MultimodalDataset(
-<<<<<<< HEAD
             fold['X_train_imu'],
             fold['X_train_thm'],
-            fold['X_train_tof'],
-            fold['X_train_static'],
-            fold['y_train']
+            fold['X_train_tof'], 
+            fold['X_train_static'], 
+            fold['y_train'],
+            mask=fold['train_mask'],  # Pass the training mask
+            class_weight_dict=class_weight_dict
         )
         val_dataset = MultimodalDataset(
             fold['X_val_imu'],
             fold['X_val_thm'],
-            fold['X_val_tof'],
-            fold['X_val_static'],
-            fold['y_val']
-        )
-        
-=======
-            fold['X_train_non_tof'], 
-            fold['X_train_tof'], 
-            fold['X_train_static'], 
-            fold['y_train'],
-            mask=fold['train_mask'],  # ✨ 传递训练mask
-            class_weight_dict=class_weight_dict
-        )
-        val_dataset = MultimodalDataset(
-            fold['X_val_non_tof'], 
             fold['X_val_tof'], 
             fold['X_val_static'], 
             fold['y_val'],
-            mask=fold['val_mask']    # ✨ 传递验证mask
+            mask=fold['val_mask']    # Pass the validation mask
         )
 
->>>>>>> fb074dd0
         train_loader = DataLoader(train_dataset, batch_size=batch_size, shuffle=True, num_workers=4, pin_memory=True)
         val_loader = DataLoader(val_dataset, batch_size=batch_size, shuffle=False, num_workers=4, pin_memory=True)
         
@@ -619,8 +571,40 @@
             print(f"  Using Cross Entropy Loss (reduction='none')")
         
         model = model.to(device)
-        # 编译模型加速训练，需要torch2.x版本
-        # model = torch.compile(model)
+        
+        # Compile model for faster training
+        try:
+            # Configure torch.compile settings for better compatibility
+            torch._dynamo.config.suppress_errors = True
+            torch._dynamo.config.verbose = False  # Reduce verbose output
+            
+            # Try different compilation strategies (uncomment one that works best)
+            
+            # Strategy 1: reduce-overhead mode (matches inference)
+            model = torch.compile(model, mode="reduce-overhead")
+            
+            # Strategy 2: If reduce-overhead fails, try default mode
+            # model = torch.compile(model, mode="default")
+            
+            # Strategy 3: If both fail, try with specific backend
+            # model = torch.compile(model, mode="reduce-overhead", backend="aot_eager")
+            
+            # Strategy 4: Most conservative - only compile specific parts
+            # model = torch.compile(model, mode="default", disable=["flash_attention"])
+            
+            print("✅ Model compiled successfully for faster training")
+            
+        except Exception as e:
+            print(f"⚠️  torch.compile failed: {str(e)}")
+            print("   Falling back to eager mode (training will still work)")
+            # Optionally, you can try a more conservative compilation
+            try:
+                print("   Trying conservative compilation...")
+                model = torch.compile(model, mode="default", backend="aot_eager")
+                print("✅ Conservative compilation successful")
+            except:
+                print("   Conservative compilation also failed, using eager mode")
+        
         criterion = criterion.to(device)
         print(f"Model and criterion loaded to {device}")
         
@@ -634,7 +618,6 @@
             epochs=epochs,
             patience=patience,
             start_lr=start_lr,
-            patience=patience,
             device=device,
             variant=variant,
             fold_tag=f'_{fold_idx+1}',
@@ -748,8 +731,6 @@
     start_lr = cfg.training.get('start_lr', 0.001)
     batch_size = cfg.data.get('batch_size', 32)
     variant = cfg.data.get('variant', 'full')
-    batch_size = cfg.data.get('batch_size', 32)
-    patience = cfg.training.get('patience', 15)
     loss_function = 'focal' if cfg.training.get('loss', {}).get('type') == 'FocalLoss' else 'ce'
     focal_gamma = cfg.training.get('loss', {}).get('gamma', 2.0)
     focal_alpha = cfg.training.get('loss', {}).get('alpha', 1.0)
@@ -759,7 +740,6 @@
     print(f"  Epochs: {epochs}")
     print(f"  Batch Size: {batch_size}")
     print(f"  Learning Rate: {start_lr}")
-    print(f"  Batch Size: {batch_size}")
     print(f"  Patience: {patience}")
     print(f"  Variant: {variant}")
     print(f"  Loss Function: {loss_function}")
@@ -777,8 +757,6 @@
         patience=patience,
         batch_size=batch_size,
         start_lr=start_lr,
-        batch_size=batch_size,
-        patience=patience,
         show_stratification=args.stratification,
         device=device,
         variant=variant,
