"""
# hyperparameter_search.py
进行超参数搜索。会在本地产生一个db文件记录搜索结果，可在一次搜索后加载其自动搜索。
它会自动读取配置文件中的 'variant' ('imu' 或 'full')
"""
import optuna
from optuna.samplers import TPESampler
import torch
import copy
import sys
import os
import shutil
import json
import contextlib

# Import train script AFTER basic imports to access its functions
import train

# ----------------- 用户配置 -----------------
# 脚本将自动从该文件中读取 'variant' 并调整行为
CONFIG_FILE_PATH = r'cmi-submission/configs/multimodality_model_v2_imu_config.py'
# 你想要运行的试验次数
N_TRIALS = 100
# 初始随机搜索的次数
N_STARTUP_TRIALS = 30
# Get variant from config to dynamically set paths and study names
base_cfg = train.load_py_config(CONFIG_FILE_PATH)
variant = base_cfg.data['variant']

DB_PATH = f'sqlite:///{variant}-study.db'
STUDY_NAME = f'{variant}_search'

# --- Path Definitions ---
# The final best models will be saved directly in the main weights directory
FINAL_WEIGHTS_DIR = train.WEIGHT_DIR
# Intermediate artifacts for each trial will be stored here and cleaned up later
TRIAL_ARTIFACTS_DIR = os.path.join(FINAL_WEIGHTS_DIR, f'trial_artifacts_{variant}')
LOG_DIR = os.path.join('logs')
os.makedirs(TRIAL_ARTIFACTS_DIR, exist_ok=True)
os.makedirs(LOG_DIR, exist_ok=True)

@contextlib.contextmanager
def manage_output(log_path=None):
    """
    A context manager to redirect stdout and stderr.
    If log_path is provided, output is written to that file.
    Otherwise, it is suppressed.
    """
    if log_path:
        target = open(log_path, 'a', encoding='utf-8')  # Use append mode 'a' to preserve header
    else:
        target = open(os.devnull, 'w', encoding='utf-8')
    
    old_stdout, old_stderr = sys.stdout, sys.stderr
    sys.stdout, sys.stderr = target, target
    try:
        yield
    finally:
        sys.stdout, sys.stderr = old_stdout, old_stderr
        target.close()

def save_best_model_callback(study: optuna.study.Study, trial: optuna.trial.FrozenTrial):
    """
    Optuna 回调函数，用于在找到新的最佳试验时保存模型文件。
    """
    if study.best_trial.number == trial.number:
        print(f"\nNew best trial found: #{trial.number} with score {trial.value:.4f}. Saving models.")
        
        # Get variant from the trial's user attributes (strict)
        variant = trial.user_attrs['variant']

        # --- NEW LOGIC: Copy from trial artifacts to the final weights directory ---
        # Define a list of files to copy to handle missing files gracefully
        # MODIFIED: Add spec_stats to the list of files to copy
        files_to_copy = (
            [f'model_fold_{i}_{variant}.pth' for i in range(1, 6)] +
            [f'scaler_fold_{i}_{variant}.pkl' for i in range(1, 6)] +
            [f'spec_stats_fold_{i}_{variant}.pkl' for i in range(1, 6)] + # ADDED
            [f'label_encoder_{variant}.pkl', f'kfold_summary_{variant}.json', f'oof_predictions_{variant}.csv']
        )

        for filename in files_to_copy:
            src_path = os.path.join(TRIAL_ARTIFACTS_DIR, filename)
            dst_path = os.path.join(FINAL_WEIGHTS_DIR, filename)
            if os.path.exists(src_path):
                shutil.copy(src_path, dst_path)

        # 4. Save the best hyperparameters to a JSON file (with variant)
        best_params_path = os.path.join(FINAL_WEIGHTS_DIR, f'best_params_{variant}.json')
        with open(best_params_path, 'w', encoding='utf-8') as f:
            json.dump(trial.params, f, indent=4)
            
        # 5. Copy the best trial's log file (with variant)
        log_dir = os.path.join(LOG_DIR, study.study_name)
        src_log_path = os.path.join(log_dir, f'trial_{trial.number}.log')
        dst_log_path = os.path.join(FINAL_WEIGHTS_DIR, f'training_log_{variant}.log')
        if os.path.exists(src_log_path):
            shutil.copy(src_log_path, dst_log_path)
        
        print(f"Best models and parameters for trial #{trial.number} saved to {FINAL_WEIGHTS_DIR}")


def objective(trial: optuna.trial.Trial) -> float:
    """
    Optuna 的目标函数。
    为支持多变量采样，已对内部动态依赖进行扁平化处理。
    """
    cfg = train.load_py_config(CONFIG_FILE_PATH)
    variant = cfg.data['variant']
    
    trial.set_user_attr('variant', variant)
    
    print(f"\nStarting Trial {trial.number} for '{variant}' branch")

    # ===================================================================
    #
    # Part 1: 定义超参数搜索空间
<<<<<<< HEAD
    # -----------------------------------------------------------------
    # `if variant == 'full'` 是安全的，因为它在单个 study 中是恒定的。
    # 但循环次数等内部依赖仍需扁平化。
=======
>>>>>>> 7030e490
    #
    # ===================================================================

    # --- 设定动态层数的最大值 ---
    MAX_IMU_LAYERS = 4
    MAX_MLP_LAYERS = 3
    MAX_THM_LAYERS = 4
    MAX_TOF_CNN_LAYERS = 3
    MAX_FUSION_LAYERS = 3
<<<<<<< HEAD
=======
    MAX_SPEC_LAYERS = 3
>>>>>>> 7030e490

    # --- 1. 定义通用超参数 ---
    cfg.training['epochs'] = trial.suggest_int('epochs', 20, 150)
    cfg.training['patience'] = trial.suggest_int('patience', 10, 30, step=5)
    cfg.training['weight_decay'] = trial.suggest_float('weight_decay', 1e-6, 1e-1, log=True)
    
    # Mixup (扁平化)
    cfg.training['mixup_enabled'] = trial.suggest_categorical('mixup_enabled', [True, False])
    mixup_alpha = trial.suggest_float('mixup_alpha', 0.1, 0.5)
    cfg.training['mixup_alpha'] = mixup_alpha if cfg.training['mixup_enabled'] else 0.0

    # Scheduler (扁平化)
    scheduler_type = trial.suggest_categorical('scheduler_type', ['cosine', 'reduce_on_plateau'])
    scheduler_cfg = {'type': scheduler_type}
    # 统一 warmup_ratio 参数，让采样器学习通用效果
    scheduler_cfg['warmup_ratio'] = trial.suggest_float('warmup_ratio', 0.0, 0.2)
    # 为 ReduceOnPlateau 定义参数
    lr_reduce_factor = trial.suggest_float('lr_reduce_factor', 0.2, 0.8, step=0.1)
    lr_patience = trial.suggest_int('lr_patience', 5, 15, step=2)
    min_lr = trial.suggest_float('min_lr', 1e-7, 1e-5, log=True)
    if scheduler_type == 'reduce_on_plateau':
        scheduler_cfg['factor'] = lr_reduce_factor
        scheduler_cfg['patience'] = lr_patience
        scheduler_cfg['min_lr'] = min_lr

    # 分层学习率
    layer_lrs = {}
    layer_lrs['imu'] = trial.suggest_float('lr_imu', 1e-5, 1e-2, log=True)
    layer_lrs['mlp'] = trial.suggest_float('lr_mlp', 1e-5, 1e-2, log=True)
    layer_lrs['fusion'] = trial.suggest_float('lr_fusion', 1e-5, 1e-2, log=True)
<<<<<<< HEAD
=======
    layer_lrs['spec'] = trial.suggest_float('lr_spec', 1e-5, 1e-2, log=True)
    
    # --- NEW: Spectrogram 数据生成超参数 ---
    spec_params = {}
    spec_params['nperseg'] = trial.suggest_int('spec_nperseg', 16, 64, step=4)
    # 建议重叠比例, 以确保 noverlap < nperseg
    spec_params['noverlap_ratio'] = trial.suggest_float('spec_noverlap_ratio', 0.5, 0.95)
    # 在函数内部会从 ratio 计算 noverlap，这里只需传递参数
    spec_params['fs'] = 10.0 # 固定采样率

    # --- Spectrogram (Spec) 分支架构 ---
    # 仅当配置文件中存在 spec_branch_cfg 时才进行搜索
    if 'spec_branch_cfg' in cfg.model:
        num_spec_layers = trial.suggest_int('num_spec_layers', 2, MAX_SPEC_LAYERS)
        
        # 为所有可能的层预先建议滤波器和卷积核大小
        spec_filters_all = [trial.suggest_int(f'spec_filter_{i}', 16, 512, step=16) for i in range(MAX_SPEC_LAYERS)]
        spec_kernel_sizes_all = [trial.suggest_categorical(f'spec_kernel_{i}', [3, 5]) for i in range(MAX_SPEC_LAYERS)] # 2D CNN的核通常较小
        
        # 根据选择的层数，组装最终配置
        cfg.model['spec_branch_cfg']['filters'] = spec_filters_all[:num_spec_layers]
        cfg.model['spec_branch_cfg']['kernel_sizes'] = spec_kernel_sizes_all[:num_spec_layers]
        cfg.model['spec_branch_cfg']['use_residual'] = trial.suggest_categorical('spec_use_residual', [True, False])
>>>>>>> 7030e490

    # IMU 分支 (扁平化)
    num_imu_layers = trial.suggest_int('num_imu_layers', 2, MAX_IMU_LAYERS)
    imu_filters_all = [trial.suggest_int(f'imu_filter_{i}', 32, 1536, step=16) for i in range(MAX_IMU_LAYERS)]
    imu_kernel_sizes_all = [trial.suggest_categorical(f'imu_kernel_{i}', [3, 5, 7, 9, 11]) for i in range(MAX_IMU_LAYERS)]
    cfg.model['imu_branch_cfg']['filters'] = imu_filters_all[:num_imu_layers]
    cfg.model['imu_branch_cfg']['kernel_sizes'] = imu_kernel_sizes_all[:num_imu_layers]
    cfg.model['imu_branch_cfg']['use_residual'] = trial.suggest_categorical('imu_use_residual', [True, False])
<<<<<<< HEAD
    # --- IMU SE hyperparameters ---
    cfg.model['imu_branch_cfg']['use_se'] = trial.suggest_categorical('imu_use_se', [True, False])
    cfg.model['imu_branch_cfg']['se_reduction'] = trial.suggest_categorical('imu_se_reduction', [8, 16, 32])

    # --- IMU Temporal Aggregation (正确、无条件地定义所有相关参数) ---

    # 首先，定义顶层选择
    imu_temporal_aggregation = trial.suggest_categorical('imu_temporal_aggregation', ['global_pool', 'temporal_encoder'])
    imu_temporal_mode = trial.suggest_categorical('imu_temporal_mode', ['lstm', 'transformer'])

    # 其次，无条件定义 'temporal_encoder' 分支下的所有子参数
    # LSTM 参数
    imu_lstm_hidden = trial.suggest_int('imu_lstm_hidden', 128, 512, step=64)
    imu_lstm_layers = trial.suggest_int('imu_lstm_layers', 1, 2)
    imu_bidirectional = trial.suggest_categorical('imu_bidirectional', [True, False])

    # Transformer 参数 (包含 ff_dim)
    imu_transformer_heads = trial.suggest_categorical('imu_num_heads', [4, 8, 16])
=======

    # --- IMU Temporal Aggregation (正确、无条件地定义所有相关参数) ---
    imu_temporal_aggregation = trial.suggest_categorical('imu_temporal_aggregation', ['global_pool', 'temporal_encoder'])
    imu_temporal_mode = trial.suggest_categorical('imu_temporal_mode', ['lstm', 'transformer'])
    imu_lstm_hidden = trial.suggest_int('imu_lstm_hidden', 128, 512, step=64)
    imu_bidirectional = trial.suggest_categorical('imu_bidirectional', [True, False])
    imu_transformer_heads = trial.suggest_categorical('imu_num_heads', [4, 8])
>>>>>>> 7030e490
    imu_transformer_layers = trial.suggest_int('imu_num_layers', 1, 3)
    imu_transformer_ff_dim = trial.suggest_int('imu_ff_dim', 256, 1024, step=128)
    imu_transformer_dropout = trial.suggest_float('imu_dropout', 0.1, 0.4)

    cfg.model['imu_branch_cfg']['temporal_aggregation'] = imu_temporal_aggregation
<<<<<<< HEAD

    # 只有当选择了 'temporal_encoder' 时，才继续组装其内部配置
    if imu_temporal_aggregation == 'temporal_encoder':
        # 将模式选择赋给 cfg
        cfg.model['imu_branch_cfg']['temporal_mode'] = imu_temporal_mode
        
        # 根据模式选择，组装 LSTM 或 Transformer 的具体配置
        if imu_temporal_mode == 'lstm':
            cfg.model['imu_branch_cfg']['lstm_hidden'] = imu_lstm_hidden
            cfg.model['imu_branch_cfg']['lstm_layers'] = imu_lstm_layers
=======
    if imu_temporal_aggregation == 'temporal_encoder':
        cfg.model['imu_branch_cfg']['temporal_mode'] = imu_temporal_mode
        if imu_temporal_mode == 'lstm':
            cfg.model['imu_branch_cfg']['lstm_hidden'] = imu_lstm_hidden
>>>>>>> 7030e490
            cfg.model['imu_branch_cfg']['bidirectional'] = imu_bidirectional
        else:  # transformer
            cfg.model['imu_branch_cfg']['num_heads'] = imu_transformer_heads
            cfg.model['imu_branch_cfg']['num_layers'] = imu_transformer_layers
<<<<<<< HEAD
            cfg.model['imu_branch_cfg']['ff_dim'] = imu_transformer_ff_dim # 组装 ff_dim
            cfg.model['imu_branch_cfg']['dropout'] = imu_transformer_dropout  # 组装 dropout
=======
            cfg.model['imu_branch_cfg']['ff_dim'] = imu_transformer_ff_dim
            cfg.model['imu_branch_cfg']['dropout'] = imu_transformer_dropout
>>>>>>> 7030e490
    
    # MLP 分支 (扁平化)
    num_mlp_hidden_layers = trial.suggest_int('num_mlp_hidden_layers', 1, MAX_MLP_LAYERS)
    mlp_hidden_dims_all = [trial.suggest_int(f'mlp_hidden_dim_{i}', 16, 256, step=16) for i in range(MAX_MLP_LAYERS)]
    cfg.model['mlp_branch_cfg']['hidden_dims'] = mlp_hidden_dims_all[:num_mlp_hidden_layers]
    cfg.model['mlp_branch_cfg']['output_dim'] = trial.suggest_int('mlp_output_dim', 16, 128, step=16)
    cfg.model['mlp_branch_cfg']['dropout_rate'] = trial.suggest_float('mlp_dropout_rate', 0.1, 0.5)

    # --- 2. 为 "full" 分支定义额外超参数 ---
    if variant == 'full':
        layer_lrs['thm'] = trial.suggest_float('lr_thm', 1e-5, 1e-2, log=True)
        layer_lrs['tof'] = trial.suggest_float('lr_tof', 1e-5, 1e-2, log=True)
        
        # THM 分支 (扁平化)
        num_thm_layers = trial.suggest_int('num_thm_layers', 1, MAX_THM_LAYERS)
        thm_filters_all = [trial.suggest_int(f'thm_filter_{i}', 16, 512, step=16) for i in range(MAX_THM_LAYERS)]
        thm_kernel_sizes_all = [trial.suggest_categorical(f'thm_kernel_{i}', [3, 5, 7]) for i in range(MAX_THM_LAYERS)]
        cfg.model['thm_branch_cfg']['filters'] = thm_filters_all[:num_thm_layers]
        cfg.model['thm_branch_cfg']['kernel_sizes'] = thm_kernel_sizes_all[:num_thm_layers]
        cfg.model['thm_branch_cfg']['use_residual'] = trial.suggest_categorical('thm_use_residual', [True, False])
<<<<<<< HEAD
        # --- THM SE hyperparameters ---
        cfg.model['thm_branch_cfg']['use_se'] = trial.suggest_categorical('thm_use_se', [True, False])
        cfg.model['thm_branch_cfg']['se_reduction'] = trial.suggest_categorical('thm_se_reduction', [8, 16, 32])
        
        # THM Temporal Aggregation (正确、无条件地定义所有相关参数)
        thm_temporal_aggregation = trial.suggest_categorical('thm_temporal_aggregation', ['global_pool', 'temporal_encoder'])
        thm_temporal_mode = trial.suggest_categorical('thm_temporal_mode', ['lstm', 'transformer'])

        # THM LSTM 参数
        thm_lstm_hidden = trial.suggest_int('thm_lstm_hidden', 64, 256, step=32)
        thm_lstm_layers = trial.suggest_int('thm_lstm_layers', 1, 2)
        thm_bidirectional = trial.suggest_categorical('thm_bidirectional', [True, False])

        # THM Transformer 参数
        thm_transformer_heads = trial.suggest_categorical('thm_num_heads', [4, 8, 16])
        thm_transformer_layers = trial.suggest_int('thm_num_layers', 1, 2)
        # 这里也应该有一个 ff_dim
        thm_transformer_ff_dim = trial.suggest_int('thm_ff_dim', 256, 1024, step=128)
        thm_transformer_dropout = trial.suggest_float('thm_dropout', 0.1, 0.4)

        # --- 组装 THM 分支配置 ---
        cfg.model['thm_branch_cfg']['temporal_aggregation'] = thm_temporal_aggregation

=======
        
        thm_temporal_aggregation = trial.suggest_categorical('thm_temporal_aggregation', ['global_pool', 'temporal_encoder'])
        thm_temporal_mode = trial.suggest_categorical('thm_temporal_mode', ['lstm', 'transformer'])
        thm_lstm_hidden = trial.suggest_int('thm_lstm_hidden', 64, 256, step=32)
        thm_bidirectional = trial.suggest_categorical('thm_bidirectional', [True, False])
        thm_transformer_heads = trial.suggest_categorical('thm_num_heads', [4, 8])
        thm_transformer_layers = trial.suggest_int('thm_num_layers', 1, 2)
        thm_transformer_ff_dim = trial.suggest_int('thm_ff_dim', 256, 1024, step=128)
        thm_transformer_dropout = trial.suggest_float('thm_dropout', 0.1, 0.4)

        cfg.model['thm_branch_cfg']['temporal_aggregation'] = thm_temporal_aggregation
>>>>>>> 7030e490
        if thm_temporal_aggregation == 'temporal_encoder':
            cfg.model['thm_branch_cfg']['temporal_mode'] = thm_temporal_mode
            if thm_temporal_mode == 'lstm':
                cfg.model['thm_branch_cfg']['lstm_hidden'] = thm_lstm_hidden
<<<<<<< HEAD
                cfg.model['thm_branch_cfg']['lstm_layers'] = thm_lstm_layers
=======
>>>>>>> 7030e490
                cfg.model['thm_branch_cfg']['bidirectional'] = thm_bidirectional
            else:  # transformer
                cfg.model['thm_branch_cfg']['num_heads'] = thm_transformer_heads
                cfg.model['thm_branch_cfg']['num_layers'] = thm_transformer_layers
                cfg.model['thm_branch_cfg']['ff_dim'] = thm_transformer_ff_dim
                cfg.model['thm_branch_cfg']['dropout'] = thm_transformer_dropout

        # TOF 分支 (扁平化)
        cfg.model['tof_branch_cfg']['use_residual'] = trial.suggest_categorical('tof_use_residual', [True, False])
<<<<<<< HEAD
        # --- TOF SE hyperparameters ---
        cfg.model['tof_branch_cfg']['use_se'] = trial.suggest_categorical('tof_use_se', [True, False])
        cfg.model['tof_branch_cfg']['se_reduction'] = trial.suggest_categorical('tof_se_reduction', [8, 16, 32])
        # --- TOF Sensor Gate hyperparameters ---
        use_tof_sensor_gate = trial.suggest_categorical('tof_use_sensor_gate', [False, True])
        cfg.model['tof_branch_cfg']['use_sensor_gate'] = use_tof_sensor_gate

        # Suggest sub-parameters UNCONDITIONALLY to keep a static search space for multivariate TPE
        is_adaptive = trial.suggest_categorical('tof_sensor_gate_adaptive', [False, True])
        sensor_gate_init = trial.suggest_float('tof_sensor_gate_init', 0.5, 1.5)

        # Apply sub-parameters only if the gate is enabled
        if use_tof_sensor_gate:
            cfg.model['tof_branch_cfg']['sensor_gate_adaptive'] = is_adaptive
            if not is_adaptive:
                cfg.model['tof_branch_cfg']['sensor_gate_init'] = sensor_gate_init
        
        num_tof_cnn_layers = trial.suggest_categorical('num_tof_cnn_layers', [2, 3])
        tof_kernel_0 = trial.suggest_categorical('tof_kernel_0', [2, 3])
        tof_kernel_1 = trial.suggest_categorical('tof_kernel_1', [2, 3])
        # Unconditionally suggest kernel for the third layer to keep the space static
        tof_kernel_2 = trial.suggest_categorical('tof_kernel_2', [2, 3])
=======
        num_tof_cnn_layers = trial.suggest_categorical('num_tof_cnn_layers', [2, 3])
        tof_kernel_0 = trial.suggest_categorical('tof_kernel_0', [2, 3])
        tof_kernel_1 = trial.suggest_categorical('tof_kernel_1', [2, 3])
>>>>>>> 7030e490
        tof_conv_channels_all = [trial.suggest_int(f'tof_conv_channel_{i}', 32, 256, step=32) for i in range(MAX_TOF_CNN_LAYERS)]
        
        if num_tof_cnn_layers == 2:
            cfg.model['tof_branch_cfg']['kernel_sizes'] = [tof_kernel_0, tof_kernel_1]
            max_ch = 256
        else:
<<<<<<< HEAD
            cfg.model['tof_branch_cfg']['kernel_sizes'] = [tof_kernel_0, tof_kernel_1, tof_kernel_2]
=======
            cfg.model['tof_branch_cfg']['kernel_sizes'] = [3, 3, 2]
>>>>>>> 7030e490
            max_ch = 128
        
        tof_channels_assembled = [min(ch, max_ch) for ch in tof_conv_channels_all]
        cfg.model['tof_branch_cfg']['conv_channels'] = tof_channels_assembled[:num_tof_cnn_layers]

<<<<<<< HEAD
        # TOF Temporal (扁平化)
=======
>>>>>>> 7030e490
        tof_temporal_mode = trial.suggest_categorical('tof_temporal_mode', ['lstm', 'transformer'])
        cfg.model['tof_branch_cfg']['temporal_mode'] = tof_temporal_mode
        
        tof_lstm_hidden = trial.suggest_int('tof_lstm_hidden', 64, 256, step=32)
        tof_lstm_layers = trial.suggest_int('tof_lstm_layers', 1, 2)
        tof_bidirectional = trial.suggest_categorical('tof_bidirectional', [True, False])
        
<<<<<<< HEAD
        tof_transformer_heads = trial.suggest_categorical('tof_num_heads', [4, 8, 16])
=======
        tof_transformer_heads = trial.suggest_categorical('tof_num_heads', [4, 8])
>>>>>>> 7030e490
        tof_transformer_layers = trial.suggest_int('tof_num_layers', 1, 3)
        tof_transformer_ff_dim = trial.suggest_int('tof_ff_dim', 256, 1024, step=128)
        tof_transformer_dropout = trial.suggest_float('tof_dropout', 0.1, 0.4)
        
        if tof_temporal_mode == 'transformer':
            cfg.model['tof_branch_cfg']['num_heads'] = tof_transformer_heads
            cfg.model['tof_branch_cfg']['num_layers'] = tof_transformer_layers
            cfg.model['tof_branch_cfg']['ff_dim'] = tof_transformer_ff_dim
            cfg.model['tof_branch_cfg']['dropout'] = tof_transformer_dropout
        else: # lstm
            cfg.model['tof_branch_cfg']['lstm_hidden'] = tof_lstm_hidden
            cfg.model['tof_branch_cfg']['lstm_layers'] = tof_lstm_layers
            cfg.model['tof_branch_cfg']['bidirectional'] = tof_bidirectional
<<<<<<< HEAD
    
    # 将最终确定的学习率配置赋给 cfg
    scheduler_cfg['layer_lrs'] = layer_lrs
    cfg.training['scheduler_cfg'] = scheduler_cfg
    
=======
    
    # 将最终确定的学习率配置赋给 cfg
    scheduler_cfg['layer_lrs'] = layer_lrs
    cfg.training['scheduler_cfg'] = scheduler_cfg
    
>>>>>>> 7030e490
    # --- 3. 定义 Fusion Head ---
    # 清理旧的或不相关的键
    for key in ['hidden_dims', 'dropout_rates', 'branch_dims', 'embed_dim', 'num_heads', 'depth', 'dropout']:
        if key in cfg.model['fusion_head_cfg']:
            cfg.model['fusion_head_cfg'].pop(key)

    cfg.model['fusion_head_cfg']['type'] = 'FusionHead'
    num_fusion_layers = trial.suggest_int('mlp_fusion_layers', 1, MAX_FUSION_LAYERS)
    fusion_hidden_dims_all = [trial.suggest_int(f'mlp_fusion_hidden_dim_{i}', 32, 512, step=16) for i in range(MAX_FUSION_LAYERS)]
    fusion_dropout_rates_all = [trial.suggest_float(f'mlp_fusion_dropout_{i}', 0.1, 0.5) for i in range(MAX_FUSION_LAYERS)]
    cfg.model['fusion_head_cfg']['hidden_dims'] = fusion_hidden_dims_all[:num_fusion_layers]
    cfg.model['fusion_head_cfg']['dropout_rates'] = fusion_dropout_rates_all[:num_fusion_layers]
    
    try:
        # ===================================================================
        #                          4. 运行训练流程
        # ===================================================================
<<<<<<< HEAD
        # study 对象应该从主脚本中获取，这里为了代码能运行先假设它存在
=======
>>>>>>> 7030e490
        study_name = trial.study.study_name
        log_dir = os.path.join(LOG_DIR, study_name)
        os.makedirs(log_dir, exist_ok=True)
        log_path = os.path.join(log_dir, f'trial_{trial.number}.log')

        # Build a compact view of the actually used parameters to keep logs clean
        _training_eff = {
            'epochs': cfg.training['epochs'],
            'patience': cfg.training['patience'],
            'weight_decay': cfg.training['weight_decay'],
            'mixup_enabled': cfg.training['mixup_enabled'],
        }
        if cfg.training['mixup_enabled']:
            _training_eff['mixup_alpha'] = cfg.training['mixup_alpha']

        effective_params = {
            'training': _training_eff,
            'scheduler': {
                'type': scheduler_type,
                'warmup_ratio': scheduler_cfg['warmup_ratio']
            },
            'layer_lrs': scheduler_cfg['layer_lrs']
        }
        if scheduler_type == 'reduce_on_plateau':
            effective_params['scheduler'].update({
                'factor': scheduler_cfg['factor'],
                'patience': scheduler_cfg['patience'],
                'min_lr': scheduler_cfg['min_lr']
            })

        # IMU effective configuration
        _imu_eff = {
            'num_layers': num_imu_layers,
            'filters': cfg.model['imu_branch_cfg']['filters'],
            'kernel_sizes': cfg.model['imu_branch_cfg']['kernel_sizes'],
            'use_residual': cfg.model['imu_branch_cfg']['use_residual'],
            'use_se': cfg.model['imu_branch_cfg']['use_se'],
            'temporal_aggregation': cfg.model['imu_branch_cfg']['temporal_aggregation']
        }
        if _imu_eff['use_se']:
            _imu_eff['se_reduction'] = cfg.model['imu_branch_cfg']['se_reduction']
        effective_params['imu_branch'] = _imu_eff
        if cfg.model['imu_branch_cfg']['temporal_aggregation'] == 'temporal_encoder':
            if imu_temporal_mode == 'lstm':
                effective_params['imu_branch']['temporal'] = {
                    'mode': 'lstm',
                    'lstm_hidden': cfg.model['imu_branch_cfg']['lstm_hidden'],
                    'lstm_layers': cfg.model['imu_branch_cfg']['lstm_layers'],
                    'bidirectional': cfg.model['imu_branch_cfg']['bidirectional']
                }
            else:
                effective_params['imu_branch']['temporal'] = {
                    'mode': 'transformer',
                    'num_heads': cfg.model['imu_branch_cfg']['num_heads'],
                    'num_layers': cfg.model['imu_branch_cfg']['num_layers'],
                    'ff_dim': cfg.model['imu_branch_cfg']['ff_dim'],
                    'dropout': cfg.model['imu_branch_cfg']['dropout']
                }

        # MLP effective configuration
        effective_params['mlp_branch'] = {
            'num_hidden_layers': num_mlp_hidden_layers,
            'hidden_dims': cfg.model['mlp_branch_cfg']['hidden_dims'],
            'output_dim': cfg.model['mlp_branch_cfg']['output_dim'],
            'dropout_rate': cfg.model['mlp_branch_cfg']['dropout_rate']
        }

        if variant == 'full':
            # THM effective configuration
            _thm_eff = {
                'num_layers': num_thm_layers,
                'filters': cfg.model['thm_branch_cfg']['filters'],
                'kernel_sizes': cfg.model['thm_branch_cfg']['kernel_sizes'],
                'use_residual': cfg.model['thm_branch_cfg']['use_residual'],
                'use_se': cfg.model['thm_branch_cfg']['use_se'],
                'temporal_aggregation': cfg.model['thm_branch_cfg']['temporal_aggregation']
            }
            if _thm_eff['use_se']:
                _thm_eff['se_reduction'] = cfg.model['thm_branch_cfg']['se_reduction']
            effective_params['thm_branch'] = _thm_eff
            if thm_temporal_aggregation == 'temporal_encoder':
                if thm_temporal_mode == 'lstm':
                    effective_params['thm_branch']['temporal'] = {
                        'mode': 'lstm',
                        'lstm_hidden': cfg.model['thm_branch_cfg']['lstm_hidden'],
                        'lstm_layers': cfg.model['thm_branch_cfg']['lstm_layers'],
                        'bidirectional': cfg.model['thm_branch_cfg']['bidirectional']
                    }
                else:
                    effective_params['thm_branch']['temporal'] = {
                        'mode': 'transformer',
                        'num_heads': cfg.model['thm_branch_cfg']['num_heads'],
                        'num_layers': cfg.model['thm_branch_cfg']['num_layers'],
                        'ff_dim': cfg.model['thm_branch_cfg']['ff_dim'],
                        'dropout': cfg.model['thm_branch_cfg']['dropout']
                    }

            # TOF effective configuration
            # Build TOF effective params with conditional sensor-gate details
            _tof_eff = {
                'num_cnn_layers': num_tof_cnn_layers,
                'conv_channels': cfg.model['tof_branch_cfg']['conv_channels'],
                'kernel_sizes': cfg.model['tof_branch_cfg']['kernel_sizes'],
                'use_residual': cfg.model['tof_branch_cfg']['use_residual'],
                'use_se': cfg.model['tof_branch_cfg']['use_se'],
                'use_sensor_gate': use_tof_sensor_gate,
                'temporal_mode': cfg.model['tof_branch_cfg']['temporal_mode']
            }
            if _tof_eff['use_se']:
                _tof_eff['se_reduction'] = cfg.model['tof_branch_cfg']['se_reduction']
            if use_tof_sensor_gate:
                _tof_eff['sensor_gate_adaptive'] = cfg.model['tof_branch_cfg']['sensor_gate_adaptive']
                if not cfg.model['tof_branch_cfg']['sensor_gate_adaptive']:
                    _tof_eff['sensor_gate_init'] = cfg.model['tof_branch_cfg']['sensor_gate_init']
            effective_params['tof_branch'] = _tof_eff
            if tof_temporal_mode == 'lstm':
                effective_params['tof_branch']['temporal'] = {
                    'mode': 'lstm',
                    'lstm_hidden': cfg.model['tof_branch_cfg']['lstm_hidden'],
                    'lstm_layers': cfg.model['tof_branch_cfg']['lstm_layers'],
                    'bidirectional': cfg.model['tof_branch_cfg']['bidirectional']
                }
            else:
                effective_params['tof_branch']['temporal'] = {
                    'mode': 'transformer',
                    'num_heads': cfg.model['tof_branch_cfg']['num_heads'],
                    'num_layers': cfg.model['tof_branch_cfg']['num_layers'],
                    'ff_dim': cfg.model['tof_branch_cfg']['ff_dim'],
                    'dropout': cfg.model['tof_branch_cfg']['dropout']
                }

        # Fusion head effective configuration
        effective_params['fusion_head'] = {
            'num_layers': num_fusion_layers,
            'hidden_dims': cfg.model['fusion_head_cfg']['hidden_dims'],
            'dropout_rates': cfg.model['fusion_head_cfg']['dropout_rates']
        }

        # Store effective params for callback usage
        trial.set_user_attr('effective_params', effective_params)

        with open(log_path, 'w', encoding='utf-8') as f:
            f.write("="*60 + "\n")
            f.write(f"TRIAL {trial.number} PARAMETERS (EFFECTIVE)\n")
            f.write("="*60 + "\n")
            f.write(json.dumps(effective_params, indent=4))
            f.write("\n\n" + "="*60 + "\n")
            f.write("TRAINING LOG\n")
            f.write("="*60 + "\n")

        with manage_output(log_path):
            # Use strict loading for gpu_id
            gpu_id = cfg.environment['gpu_id']
            device = train.setup_device(gpu_id)
            
            # Pass all required arguments to the training function
            oof_score, _, _, _ = train.train_kfold_models(
                epochs=cfg.training['epochs'], 
                patience=cfg.training['patience'],
                weight_decay=cfg.training['weight_decay'],
                batch_size=cfg.data['batch_size'], 
                use_amp=cfg.training['use_amp'],
                variant=cfg.data['variant'], 
                model_cfg=cfg.model,
                mixup_enabled=cfg.training['mixup_enabled'], 
                mixup_alpha=cfg.training['mixup_alpha'],
                scheduler_cfg=cfg.training['scheduler_cfg'],
<<<<<<< HEAD
                device=device, 
                show_stratification=False, 
                loss_function='ce',  # Hardcoded as requested
                focal_gamma=2.0,     # Default, not used for 'ce'
                focal_alpha=1.0,     # Default, not used for 'ce'
                output_dir=TRIAL_ARTIFACTS_DIR,
                num_workers=cfg.environment['num_workers'],
                max_length=cfg.data['max_length']
=======
                spec_params=spec_params, # <-- MODIFIED: Pass spectrogram parameters
                device=device, show_stratification=False, loss_function='ce',
                output_dir=TRIAL_ARTIFACTS_DIR
>>>>>>> 7030e490
            )
        
        torch.cuda.empty_cache()
        return oof_score

    except Exception as e:
        print(f"Trial {trial.number} failed with an exception: {e}")
        import traceback
        traceback.print_exc()
        # 假设 oof_score 越大越好，返回一个很差的数字
        return -1.0


if __name__ == "__main__":
    print("="*60)
    print(f"Detected variant '{variant}'.")
    print(f"Database:   {DB_PATH}")
    print(f"Study Name: {STUDY_NAME}")
    print("="*60)

<<<<<<< HEAD
    print("Preparing and pre-loading data... This will happen only once.")
    # Pass max_length to the pre-loading function
    preloaded_data_tuple = train.prepare_data_kfold_multimodal(
        show_stratification=False, 
        variant=variant,
        max_length=base_cfg.data['max_length']
=======
    # --- MODIFIED: Pre-load base data instead of full data ---
    print("Preparing and pre-loading base data (without spectrograms)... This will happen only once.")
    # 调用新的基础数据准备函数
    base_fold_data, label_encoder, y_all, sequence_ids_all = train.prepare_base_data_kfold(
        variant=variant
>>>>>>> 7030e490
    )
    print("Base data has been pre-loaded into memory.")
    print("="*60)
    
    # 保存原始函数以便后续恢复
    original_prepare_data_func = train.prepare_data_kfold_multimodal

    # --- MODIFIED: Create a new monkey-patch function ---
    def mock_prepare_data_kfold_multimodal(*args, **kwargs):
        """
        猴子补丁函数: 使用预加载的基础数据和当前试验的频谱图参数，
        动态生成完整的K-Fold数据，避免重复加载和特征工程。
        """
        print("--> Monkey patch activated: Generating spectrograms for new trial...")
        # 从调用中提取 spec_params
        spec_params = kwargs.get('spec_params')
        if spec_params is None:
             raise ValueError("spec_params not provided to mocked function!")

        # --- 新增的修复逻辑 ---
        # 补上被绕过的 'noverlap' 计算步骤
        if 'noverlap_ratio' in spec_params and 'noverlap' not in spec_params:
            spec_params['noverlap'] = int(spec_params['nperseg'] * spec_params['noverlap_ratio'])
            # 确保 noverlap < nperseg
            if spec_params['noverlap'] >= spec_params['nperseg']:
                spec_params['noverlap'] = spec_params['nperseg'] // 2
        # --- 修复逻辑结束 ---

        # 使用预加载的基础数据，动态生成频谱图
        full_fold_data = train.generate_and_attach_spectrograms(
            base_fold_data=base_fold_data,
            spec_params=spec_params,
            variant=variant
        )
        print("--> Spectrograms generated. Returning full dataset for trial.")
        return full_fold_data, label_encoder, y_all, sequence_ids_all

    # 应用猴子补丁
    train.prepare_data_kfold_multimodal = mock_prepare_data_kfold_multimodal
    print("Monkey patch applied. `prepare_data_kfold_multimodal` will now use pre-loaded data.")

    try:
        sampler = TPESampler(multivariate=True, n_startup_trials=N_STARTUP_TRIALS, seed=42)
        study = optuna.create_study(
            direction='maximize',
            storage=DB_PATH,
            study_name=STUDY_NAME,
            load_if_exists=True,
            sampler=sampler,
        )
        study.optimize(objective, n_trials=N_TRIALS, callbacks=[save_best_model_callback])

        print("\n\n" + "="*60)
        print("Optuna Search Finished!")
        best_trial = study.best_trial
        print(f"Best Trial Score (OOF Competition Metric): {best_trial.value:.4f}")
        print("\nBest parameters:")
        for key, value in best_trial.params.items():
            print(f"      {key}: {value}")

    finally:
        if os.path.exists(TRIAL_ARTIFACTS_DIR):
            shutil.rmtree(TRIAL_ARTIFACTS_DIR)
            print(f"\nCleaned up temporary artifacts directory: {TRIAL_ARTIFACTS_DIR}")

        # 恢复原始函数
        train.prepare_data_kfold_multimodal = original_prepare_data_func
        print("\nMonkey patch restored. Original function is back.")<|MERGE_RESOLUTION|>--- conflicted
+++ resolved
@@ -115,12 +115,9 @@
     # ===================================================================
     #
     # Part 1: 定义超参数搜索空间
-<<<<<<< HEAD
     # -----------------------------------------------------------------
     # `if variant == 'full'` 是安全的，因为它在单个 study 中是恒定的。
     # 但循环次数等内部依赖仍需扁平化。
-=======
->>>>>>> 7030e490
     #
     # ===================================================================
 
@@ -130,10 +127,7 @@
     MAX_THM_LAYERS = 4
     MAX_TOF_CNN_LAYERS = 3
     MAX_FUSION_LAYERS = 3
-<<<<<<< HEAD
-=======
     MAX_SPEC_LAYERS = 3
->>>>>>> 7030e490
 
     # --- 1. 定义通用超参数 ---
     cfg.training['epochs'] = trial.suggest_int('epochs', 20, 150)
@@ -164,32 +158,22 @@
     layer_lrs['imu'] = trial.suggest_float('lr_imu', 1e-5, 1e-2, log=True)
     layer_lrs['mlp'] = trial.suggest_float('lr_mlp', 1e-5, 1e-2, log=True)
     layer_lrs['fusion'] = trial.suggest_float('lr_fusion', 1e-5, 1e-2, log=True)
-<<<<<<< HEAD
-=======
     layer_lrs['spec'] = trial.suggest_float('lr_spec', 1e-5, 1e-2, log=True)
     
     # --- NEW: Spectrogram 数据生成超参数 ---
     spec_params = {}
     spec_params['nperseg'] = trial.suggest_int('spec_nperseg', 16, 64, step=4)
-    # 建议重叠比例, 以确保 noverlap < nperseg
     spec_params['noverlap_ratio'] = trial.suggest_float('spec_noverlap_ratio', 0.5, 0.95)
-    # 在函数内部会从 ratio 计算 noverlap，这里只需传递参数
-    spec_params['fs'] = 10.0 # 固定采样率
+    spec_params['fs'] = 10.0
 
     # --- Spectrogram (Spec) 分支架构 ---
-    # 仅当配置文件中存在 spec_branch_cfg 时才进行搜索
     if 'spec_branch_cfg' in cfg.model:
         num_spec_layers = trial.suggest_int('num_spec_layers', 2, MAX_SPEC_LAYERS)
-        
-        # 为所有可能的层预先建议滤波器和卷积核大小
         spec_filters_all = [trial.suggest_int(f'spec_filter_{i}', 16, 512, step=16) for i in range(MAX_SPEC_LAYERS)]
-        spec_kernel_sizes_all = [trial.suggest_categorical(f'spec_kernel_{i}', [3, 5]) for i in range(MAX_SPEC_LAYERS)] # 2D CNN的核通常较小
-        
-        # 根据选择的层数，组装最终配置
+        spec_kernel_sizes_all = [trial.suggest_categorical(f'spec_kernel_{i}', [3, 5]) for i in range(MAX_SPEC_LAYERS)]
         cfg.model['spec_branch_cfg']['filters'] = spec_filters_all[:num_spec_layers]
         cfg.model['spec_branch_cfg']['kernel_sizes'] = spec_kernel_sizes_all[:num_spec_layers]
         cfg.model['spec_branch_cfg']['use_residual'] = trial.suggest_categorical('spec_use_residual', [True, False])
->>>>>>> 7030e490
 
     # IMU 分支 (扁平化)
     num_imu_layers = trial.suggest_int('num_imu_layers', 2, MAX_IMU_LAYERS)
@@ -198,67 +182,34 @@
     cfg.model['imu_branch_cfg']['filters'] = imu_filters_all[:num_imu_layers]
     cfg.model['imu_branch_cfg']['kernel_sizes'] = imu_kernel_sizes_all[:num_imu_layers]
     cfg.model['imu_branch_cfg']['use_residual'] = trial.suggest_categorical('imu_use_residual', [True, False])
-<<<<<<< HEAD
     # --- IMU SE hyperparameters ---
     cfg.model['imu_branch_cfg']['use_se'] = trial.suggest_categorical('imu_use_se', [True, False])
     cfg.model['imu_branch_cfg']['se_reduction'] = trial.suggest_categorical('imu_se_reduction', [8, 16, 32])
-
-    # --- IMU Temporal Aggregation (正确、无条件地定义所有相关参数) ---
-
-    # 首先，定义顶层选择
-    imu_temporal_aggregation = trial.suggest_categorical('imu_temporal_aggregation', ['global_pool', 'temporal_encoder'])
-    imu_temporal_mode = trial.suggest_categorical('imu_temporal_mode', ['lstm', 'transformer'])
-
-    # 其次，无条件定义 'temporal_encoder' 分支下的所有子参数
-    # LSTM 参数
-    imu_lstm_hidden = trial.suggest_int('imu_lstm_hidden', 128, 512, step=64)
-    imu_lstm_layers = trial.suggest_int('imu_lstm_layers', 1, 2)
-    imu_bidirectional = trial.suggest_categorical('imu_bidirectional', [True, False])
-
-    # Transformer 参数 (包含 ff_dim)
-    imu_transformer_heads = trial.suggest_categorical('imu_num_heads', [4, 8, 16])
-=======
 
     # --- IMU Temporal Aggregation (正确、无条件地定义所有相关参数) ---
     imu_temporal_aggregation = trial.suggest_categorical('imu_temporal_aggregation', ['global_pool', 'temporal_encoder'])
     imu_temporal_mode = trial.suggest_categorical('imu_temporal_mode', ['lstm', 'transformer'])
     imu_lstm_hidden = trial.suggest_int('imu_lstm_hidden', 128, 512, step=64)
+    imu_lstm_layers = trial.suggest_int('imu_lstm_layers', 1, 2)
     imu_bidirectional = trial.suggest_categorical('imu_bidirectional', [True, False])
-    imu_transformer_heads = trial.suggest_categorical('imu_num_heads', [4, 8])
->>>>>>> 7030e490
+    imu_transformer_heads = trial.suggest_categorical('imu_num_heads', [4, 8, 16])
     imu_transformer_layers = trial.suggest_int('imu_num_layers', 1, 3)
     imu_transformer_ff_dim = trial.suggest_int('imu_ff_dim', 256, 1024, step=128)
     imu_transformer_dropout = trial.suggest_float('imu_dropout', 0.1, 0.4)
 
     cfg.model['imu_branch_cfg']['temporal_aggregation'] = imu_temporal_aggregation
-<<<<<<< HEAD
-
-    # 只有当选择了 'temporal_encoder' 时，才继续组装其内部配置
-    if imu_temporal_aggregation == 'temporal_encoder':
-        # 将模式选择赋给 cfg
-        cfg.model['imu_branch_cfg']['temporal_mode'] = imu_temporal_mode
-        
-        # 根据模式选择，组装 LSTM 或 Transformer 的具体配置
-        if imu_temporal_mode == 'lstm':
-            cfg.model['imu_branch_cfg']['lstm_hidden'] = imu_lstm_hidden
-            cfg.model['imu_branch_cfg']['lstm_layers'] = imu_lstm_layers
-=======
+
     if imu_temporal_aggregation == 'temporal_encoder':
         cfg.model['imu_branch_cfg']['temporal_mode'] = imu_temporal_mode
         if imu_temporal_mode == 'lstm':
             cfg.model['imu_branch_cfg']['lstm_hidden'] = imu_lstm_hidden
->>>>>>> 7030e490
+            cfg.model['imu_branch_cfg']['lstm_layers'] = imu_lstm_layers
             cfg.model['imu_branch_cfg']['bidirectional'] = imu_bidirectional
         else:  # transformer
             cfg.model['imu_branch_cfg']['num_heads'] = imu_transformer_heads
             cfg.model['imu_branch_cfg']['num_layers'] = imu_transformer_layers
-<<<<<<< HEAD
-            cfg.model['imu_branch_cfg']['ff_dim'] = imu_transformer_ff_dim # 组装 ff_dim
-            cfg.model['imu_branch_cfg']['dropout'] = imu_transformer_dropout  # 组装 dropout
-=======
             cfg.model['imu_branch_cfg']['ff_dim'] = imu_transformer_ff_dim
             cfg.model['imu_branch_cfg']['dropout'] = imu_transformer_dropout
->>>>>>> 7030e490
     
     # MLP 分支 (扁平化)
     num_mlp_hidden_layers = trial.suggest_int('num_mlp_hidden_layers', 1, MAX_MLP_LAYERS)
@@ -279,12 +230,11 @@
         cfg.model['thm_branch_cfg']['filters'] = thm_filters_all[:num_thm_layers]
         cfg.model['thm_branch_cfg']['kernel_sizes'] = thm_kernel_sizes_all[:num_thm_layers]
         cfg.model['thm_branch_cfg']['use_residual'] = trial.suggest_categorical('thm_use_residual', [True, False])
-<<<<<<< HEAD
         # --- THM SE hyperparameters ---
         cfg.model['thm_branch_cfg']['use_se'] = trial.suggest_categorical('thm_use_se', [True, False])
         cfg.model['thm_branch_cfg']['se_reduction'] = trial.suggest_categorical('thm_se_reduction', [8, 16, 32])
         
-        # THM Temporal Aggregation (正确、无条件地定义所有相关参数)
+        # THM Temporal Aggregation
         thm_temporal_aggregation = trial.suggest_categorical('thm_temporal_aggregation', ['global_pool', 'temporal_encoder'])
         thm_temporal_mode = trial.suggest_categorical('thm_temporal_mode', ['lstm', 'transformer'])
 
@@ -296,34 +246,16 @@
         # THM Transformer 参数
         thm_transformer_heads = trial.suggest_categorical('thm_num_heads', [4, 8, 16])
         thm_transformer_layers = trial.suggest_int('thm_num_layers', 1, 2)
-        # 这里也应该有一个 ff_dim
         thm_transformer_ff_dim = trial.suggest_int('thm_ff_dim', 256, 1024, step=128)
         thm_transformer_dropout = trial.suggest_float('thm_dropout', 0.1, 0.4)
 
         # --- 组装 THM 分支配置 ---
         cfg.model['thm_branch_cfg']['temporal_aggregation'] = thm_temporal_aggregation
-
-=======
-        
-        thm_temporal_aggregation = trial.suggest_categorical('thm_temporal_aggregation', ['global_pool', 'temporal_encoder'])
-        thm_temporal_mode = trial.suggest_categorical('thm_temporal_mode', ['lstm', 'transformer'])
-        thm_lstm_hidden = trial.suggest_int('thm_lstm_hidden', 64, 256, step=32)
-        thm_bidirectional = trial.suggest_categorical('thm_bidirectional', [True, False])
-        thm_transformer_heads = trial.suggest_categorical('thm_num_heads', [4, 8])
-        thm_transformer_layers = trial.suggest_int('thm_num_layers', 1, 2)
-        thm_transformer_ff_dim = trial.suggest_int('thm_ff_dim', 256, 1024, step=128)
-        thm_transformer_dropout = trial.suggest_float('thm_dropout', 0.1, 0.4)
-
-        cfg.model['thm_branch_cfg']['temporal_aggregation'] = thm_temporal_aggregation
->>>>>>> 7030e490
         if thm_temporal_aggregation == 'temporal_encoder':
             cfg.model['thm_branch_cfg']['temporal_mode'] = thm_temporal_mode
             if thm_temporal_mode == 'lstm':
                 cfg.model['thm_branch_cfg']['lstm_hidden'] = thm_lstm_hidden
-<<<<<<< HEAD
                 cfg.model['thm_branch_cfg']['lstm_layers'] = thm_lstm_layers
-=======
->>>>>>> 7030e490
                 cfg.model['thm_branch_cfg']['bidirectional'] = thm_bidirectional
             else:  # transformer
                 cfg.model['thm_branch_cfg']['num_heads'] = thm_transformer_heads
@@ -333,7 +265,6 @@
 
         # TOF 分支 (扁平化)
         cfg.model['tof_branch_cfg']['use_residual'] = trial.suggest_categorical('tof_use_residual', [True, False])
-<<<<<<< HEAD
         # --- TOF SE hyperparameters ---
         cfg.model['tof_branch_cfg']['use_se'] = trial.suggest_categorical('tof_use_se', [True, False])
         cfg.model['tof_branch_cfg']['se_reduction'] = trial.suggest_categorical('tof_se_reduction', [8, 16, 32])
@@ -341,7 +272,7 @@
         use_tof_sensor_gate = trial.suggest_categorical('tof_use_sensor_gate', [False, True])
         cfg.model['tof_branch_cfg']['use_sensor_gate'] = use_tof_sensor_gate
 
-        # Suggest sub-parameters UNCONDITIONALLY to keep a static search space for multivariate TPE
+        # Suggest sub-parameters UNCONDITIONALLY to keep a static search space
         is_adaptive = trial.suggest_categorical('tof_sensor_gate_adaptive', [False, True])
         sensor_gate_init = trial.suggest_float('tof_sensor_gate_init', 0.5, 1.5)
 
@@ -356,31 +287,18 @@
         tof_kernel_1 = trial.suggest_categorical('tof_kernel_1', [2, 3])
         # Unconditionally suggest kernel for the third layer to keep the space static
         tof_kernel_2 = trial.suggest_categorical('tof_kernel_2', [2, 3])
-=======
-        num_tof_cnn_layers = trial.suggest_categorical('num_tof_cnn_layers', [2, 3])
-        tof_kernel_0 = trial.suggest_categorical('tof_kernel_0', [2, 3])
-        tof_kernel_1 = trial.suggest_categorical('tof_kernel_1', [2, 3])
->>>>>>> 7030e490
         tof_conv_channels_all = [trial.suggest_int(f'tof_conv_channel_{i}', 32, 256, step=32) for i in range(MAX_TOF_CNN_LAYERS)]
         
         if num_tof_cnn_layers == 2:
             cfg.model['tof_branch_cfg']['kernel_sizes'] = [tof_kernel_0, tof_kernel_1]
             max_ch = 256
         else:
-<<<<<<< HEAD
             cfg.model['tof_branch_cfg']['kernel_sizes'] = [tof_kernel_0, tof_kernel_1, tof_kernel_2]
-=======
-            cfg.model['tof_branch_cfg']['kernel_sizes'] = [3, 3, 2]
->>>>>>> 7030e490
             max_ch = 128
         
         tof_channels_assembled = [min(ch, max_ch) for ch in tof_conv_channels_all]
         cfg.model['tof_branch_cfg']['conv_channels'] = tof_channels_assembled[:num_tof_cnn_layers]
-
-<<<<<<< HEAD
         # TOF Temporal (扁平化)
-=======
->>>>>>> 7030e490
         tof_temporal_mode = trial.suggest_categorical('tof_temporal_mode', ['lstm', 'transformer'])
         cfg.model['tof_branch_cfg']['temporal_mode'] = tof_temporal_mode
         
@@ -388,11 +306,7 @@
         tof_lstm_layers = trial.suggest_int('tof_lstm_layers', 1, 2)
         tof_bidirectional = trial.suggest_categorical('tof_bidirectional', [True, False])
         
-<<<<<<< HEAD
         tof_transformer_heads = trial.suggest_categorical('tof_num_heads', [4, 8, 16])
-=======
-        tof_transformer_heads = trial.suggest_categorical('tof_num_heads', [4, 8])
->>>>>>> 7030e490
         tof_transformer_layers = trial.suggest_int('tof_num_layers', 1, 3)
         tof_transformer_ff_dim = trial.suggest_int('tof_ff_dim', 256, 1024, step=128)
         tof_transformer_dropout = trial.suggest_float('tof_dropout', 0.1, 0.4)
@@ -406,19 +320,10 @@
             cfg.model['tof_branch_cfg']['lstm_hidden'] = tof_lstm_hidden
             cfg.model['tof_branch_cfg']['lstm_layers'] = tof_lstm_layers
             cfg.model['tof_branch_cfg']['bidirectional'] = tof_bidirectional
-<<<<<<< HEAD
     
     # 将最终确定的学习率配置赋给 cfg
     scheduler_cfg['layer_lrs'] = layer_lrs
     cfg.training['scheduler_cfg'] = scheduler_cfg
-    
-=======
-    
-    # 将最终确定的学习率配置赋给 cfg
-    scheduler_cfg['layer_lrs'] = layer_lrs
-    cfg.training['scheduler_cfg'] = scheduler_cfg
-    
->>>>>>> 7030e490
     # --- 3. 定义 Fusion Head ---
     # 清理旧的或不相关的键
     for key in ['hidden_dims', 'dropout_rates', 'branch_dims', 'embed_dim', 'num_heads', 'depth', 'dropout']:
@@ -436,10 +341,6 @@
         # ===================================================================
         #                          4. 运行训练流程
         # ===================================================================
-<<<<<<< HEAD
-        # study 对象应该从主脚本中获取，这里为了代码能运行先假设它存在
-=======
->>>>>>> 7030e490
         study_name = trial.study.study_name
         log_dir = os.path.join(LOG_DIR, study_name)
         os.makedirs(log_dir, exist_ok=True)
@@ -607,20 +508,12 @@
                 mixup_enabled=cfg.training['mixup_enabled'], 
                 mixup_alpha=cfg.training['mixup_alpha'],
                 scheduler_cfg=cfg.training['scheduler_cfg'],
-<<<<<<< HEAD
-                device=device, 
-                show_stratification=False, 
-                loss_function='ce',  # Hardcoded as requested
-                focal_gamma=2.0,     # Default, not used for 'ce'
-                focal_alpha=1.0,     # Default, not used for 'ce'
+                spec_params=spec_params,
+                device=device,
+                show_stratification=False,
+                loss_function='ce',
                 output_dir=TRIAL_ARTIFACTS_DIR,
                 num_workers=cfg.environment['num_workers'],
-                max_length=cfg.data['max_length']
-=======
-                spec_params=spec_params, # <-- MODIFIED: Pass spectrogram parameters
-                device=device, show_stratification=False, loss_function='ce',
-                output_dir=TRIAL_ARTIFACTS_DIR
->>>>>>> 7030e490
             )
         
         torch.cuda.empty_cache()
@@ -641,20 +534,11 @@
     print(f"Study Name: {STUDY_NAME}")
     print("="*60)
 
-<<<<<<< HEAD
-    print("Preparing and pre-loading data... This will happen only once.")
-    # Pass max_length to the pre-loading function
-    preloaded_data_tuple = train.prepare_data_kfold_multimodal(
-        show_stratification=False, 
-        variant=variant,
-        max_length=base_cfg.data['max_length']
-=======
-    # --- MODIFIED: Pre-load base data instead of full data ---
+    # --- Pre-load base data instead of full data ---
     print("Preparing and pre-loading base data (without spectrograms)... This will happen only once.")
     # 调用新的基础数据准备函数
     base_fold_data, label_encoder, y_all, sequence_ids_all = train.prepare_base_data_kfold(
         variant=variant
->>>>>>> 7030e490
     )
     print("Base data has been pre-loaded into memory.")
     print("="*60)
@@ -674,14 +558,14 @@
         if spec_params is None:
              raise ValueError("spec_params not provided to mocked function!")
 
-        # --- 新增的修复逻辑 ---
-        # 补上被绕过的 'noverlap' 计算步骤
-        if 'noverlap_ratio' in spec_params and 'noverlap' not in spec_params:
-            spec_params['noverlap'] = int(spec_params['nperseg'] * spec_params['noverlap_ratio'])
-            # 确保 noverlap < nperseg
-            if spec_params['noverlap'] >= spec_params['nperseg']:
-                spec_params['noverlap'] = spec_params['nperseg'] // 2
-        # --- 修复逻辑结束 ---
+        # Normalize 'noverlap' strictly
+        if 'noverlap' not in spec_params:
+            if 'noverlap_ratio' not in spec_params:
+                raise ValueError("spec_params must include either 'noverlap' or 'noverlap_ratio'.")
+            noverlap = int(spec_params['nperseg'] * spec_params['noverlap_ratio'])
+            if noverlap >= spec_params['nperseg']:
+                raise ValueError("Computed noverlap from noverlap_ratio must be < nperseg.")
+            spec_params = {**spec_params, 'noverlap': noverlap}
 
         # 使用预加载的基础数据，动态生成频谱图
         full_fold_data = train.generate_and_attach_spectrograms(
